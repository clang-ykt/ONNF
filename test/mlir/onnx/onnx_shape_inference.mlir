// RUN: onnf-opt --shape-inference %s -split-input-file | FileCheck %s

//===----------------------------------------------------------------------===//
/// Test the default behavior of transpose when no information for the
/// permutation of the axes is provided and when a permutation is provided.
//===----------------------------------------------------------------------===//

func @test_default_transpose(%arg0 : tensor<5x5x1x32xf32>) -> tensor<*xf32> {
  %0 = "onnx.Transpose"(%arg0) : (tensor<5x5x1x32xf32>) -> tensor<*xf32>
  "std.return"(%0) : (tensor<*xf32>) -> ()

  // CHECK-LABEL: test_default_transpose
  // CHECK: [[RES:%.+]] = "onnx.Transpose"(%arg0) : (tensor<5x5x1x32xf32>) -> tensor<32x1x5x5xf32>
  // CHECK: return [[RES]] : tensor<32x1x5x5xf32>
}

/// Test shape inference for transposition when perm attribute is specified.

func @test_transpose(%arg0 : tensor<5x5x1x32xf32>) -> tensor<*xf32> {
  %0 = "onnx.Transpose"(%arg0) {perm = [2, 0, 3, 1]} : (tensor<5x5x1x32xf32>) -> tensor<*xf32>
  "std.return"(%0) : (tensor<*xf32>) -> ()

  // CHECK-LABEL: test_transpose
  // CHECK: [[RES_ATTR:%.+]] = "onnx.Transpose"(%arg0) {perm = [2, 0, 3, 1]} : (tensor<5x5x1x32xf32>) -> tensor<1x5x32x5xf32>
  // CHECK: return [[RES_ATTR]] : tensor<1x5x32x5xf32>
}

//===----------------------------------------------------------------------===//
/// Test the shape inferencing scheme for the matmul operation.
//===----------------------------------------------------------------------===//

/// MatMul: 1-D x 1-D

func @test_matmul_1(%arg0 : tensor<32xf32>, %arg1 : tensor<32xf32>) -> tensor<*xf32> {
  %0 = "onnx.MatMul"(%arg0, %arg1) : (tensor<32xf32>, tensor<32xf32>) -> tensor<*xf32>
  "std.return"(%0) : (tensor<*xf32>) -> ()

  // CHECK-LABEL: test_matmul_1
  // CHECK: [[RES1:%.+]] = "onnx.MatMul"(%arg0, %arg1) : (tensor<32xf32>, tensor<32xf32>) -> tensor<1xf32>
  // CHECK: return [[RES1]] : tensor<1xf32>
}

/// MatMul: K-D x 2-D (K > 2)

func @test_matmul_2(%arg0 : tensor<16x?x64x42xf32>, %arg1 : tensor<42x32xf32>) -> tensor<*xf32> {
  %0 = "onnx.MatMul"(%arg0, %arg1) : (tensor<16x?x64x42xf32>, tensor<42x32xf32>) -> tensor<*xf32>
  "std.return"(%0) : (tensor<*xf32>) -> ()

  // CHECK-LABEL: test_matmul_2
  // CHECK: [[RES2:%.+]] = "onnx.MatMul"(%arg0, %arg1) : (tensor<16x?x64x42xf32>, tensor<42x32xf32>) -> tensor<16x?x64x32xf32>
  // CHECK: return [[RES2]] : tensor<16x?x64x32xf32>
}

/// MatMul: 2-D x K-D (K > 2)

func @test_matmul_3(%arg0 : tensor<64x42xf32>, %arg1 : tensor<16x?x42x32xf32>) -> tensor<*xf32> {
  %0 = "onnx.MatMul"(%arg0, %arg1) : (tensor<64x42xf32>, tensor<16x?x42x32xf32>) -> tensor<*xf32>
  "std.return"(%0) : (tensor<*xf32>) -> ()

  // CHECK-LABEL: test_matmul_3
  // CHECK: [[RES3:%.+]] = "onnx.MatMul"(%arg0, %arg1) : (tensor<64x42xf32>, tensor<16x?x42x32xf32>) -> tensor<16x?x64x32xf32>
  // CHECK: return [[RES3]] : tensor<16x?x64x32xf32>
}

/// MatMul: 2-D x K-D (K > 2)

func @test_matmul_4(%arg0 : tensor<64x42xf32>, %arg1 : tensor<?x?x?x?xf32>) -> tensor<*xf32> {
  %0 = "onnx.MatMul"(%arg0, %arg1) : (tensor<64x42xf32>, tensor<?x?x?x?xf32>) -> tensor<*xf32>
  "std.return"(%0) : (tensor<*xf32>) -> ()

  // CHECK-LABEL: test_matmul_4
  // CHECK: [[RES4:%.+]] = "onnx.MatMul"(%arg0, %arg1) : (tensor<64x42xf32>, tensor<?x?x?x?xf32>) -> tensor<?x?x64x?xf32>
  // CHECK: return [[RES4]] : tensor<?x?x64x?xf32>
}

<<<<<<< HEAD
/// MatMul: K1-D x K2-D (K1 > 2, K2 > 2)

func @test_matmul_5(%arg0 : tensor<16x?x?x42xf32>, %arg1 : tensor<32x?x64x42x32xf32>) -> tensor<*xf32> {
  %0 = "onnx.MatMul"(%arg0, %arg1) : (tensor<16x?x?x42xf32>, tensor<32x?x64x42x32xf32>) -> tensor<*xf32>
  "std.return"(%0) : (tensor<*xf32>) -> ()

  // CHECK-LABEL: test_matmul_5
  // CHECK: [[RES5:%.+]] = "onnx.MatMul"(%arg0, %arg1) : (tensor<16x?x?x42xf32>, tensor<32x?x64x42x32xf32>) -> tensor<32x16x64x?x32xf32>
  // CHECK: return [[RES5]] : tensor<32x16x64x?x32xf32>
}

/// MatMul: 1-D x 2-D

func @test_matmul_6(%arg0 : tensor<32xf32>, %arg1 : tensor<32x64xf32>) -> tensor<*xf32> {
  %0 = "onnx.MatMul"(%arg0, %arg1) : (tensor<32xf32>, tensor<32x64xf32>) -> tensor<*xf32>
  "std.return"(%0) : (tensor<*xf32>) -> ()

  // CHECK-LABEL: test_matmul_6
  // CHECK: [[RES6:%.+]] = "onnx.MatMul"(%arg0, %arg1) : (tensor<32xf32>, tensor<32x64xf32>) -> tensor<64xf32>
  // CHECK: return [[RES6]] : tensor<64xf32>
}

/// MatMul: 2-D x 1-D

func @test_matmul_7(%arg0 : tensor<32x64xf32>, %arg1 : tensor<64xf32>) -> tensor<*xf32> {
  %0 = "onnx.MatMul"(%arg0, %arg1) : (tensor<32x64xf32>, tensor<64xf32>) -> tensor<*xf32>
  "std.return"(%0) : (tensor<*xf32>) -> ()

  // CHECK-LABEL: test_matmul_7
  // CHECK: [[RES7:%.+]] = "onnx.MatMul"(%arg0, %arg1) : (tensor<32x64xf32>, tensor<64xf32>) -> tensor<32xf32>
  // CHECK: return [[RES7]] : tensor<32xf32>
}

/// MatMul: 2-D x 2-D

func @test_matmul_8(%arg0 : tensor<32x64xf32>, %arg1 : tensor<64x128xf32>) -> tensor<*xf32> {
  %0 = "onnx.MatMul"(%arg0, %arg1) : (tensor<32x64xf32>, tensor<64x128xf32>) -> tensor<*xf32>
  "std.return"(%0) : (tensor<*xf32>) -> ()

  // CHECK-LABEL: test_matmul_8
  // CHECK: [[RES8:%.+]] = "onnx.MatMul"(%arg0, %arg1) : (tensor<32x64xf32>, tensor<64x128xf32>) -> tensor<32x128xf32>
  // CHECK: return [[RES8]] : tensor<32x128xf32>
}
=======
// CHECK-LABEL: test_transpose
// CHECK: [[RES_ATTR:%.+]] = "onnx.Transpose"(%arg0) {perm = [2, 0, 3, 1]} : (tensor<5x5x1x32xf32>) -> tensor<1x5x32x5xf32>
// CHECK: return [[RES_ATTR]] : tensor<1x5x32x5xf32>

//===----------------------------------------------------------------------===//
/// Test shape inference for ConvNoBias operation and all its attributes.
//===----------------------------------------------------------------------===//

/// Default and required attributes.

func @test_conv_no_bias_1(%arg0 : tensor<1x2x32x64xf32>, %arg1 : tensor<5x2x6x7xf32>) -> tensor<*xf32> {
  %0 = "onnx.ConvNoBias"(%arg0, %arg1) {auto_pad = "NOTSET", group = 1 : i32} : (tensor<1x2x32x64xf32>, tensor<5x2x6x7xf32>) -> tensor<*xf32>
  "std.return"(%0) : (tensor<*xf32>) -> ()
}

// CHECK-LABEL: test_conv_no_bias_1
// CHECK: [[RES_ATTR:%.+]] = "onnx.ConvNoBias"(%arg0, %arg1) {auto_pad = "NOTSET", group = 1 : i32} : (tensor<1x2x32x64xf32>, tensor<5x2x6x7xf32>) -> tensor<1x5x27x58xf32>
// CHECK: return [[RES_ATTR]] : tensor<1x5x27x58xf32>

/// kernel_shape attribute.

func @test_conv_no_bias_2(%arg0 : tensor<1x2x32x64xf32>, %arg1 : tensor<5x2x6x7xf32>) -> tensor<*xf32> {
  %0 = "onnx.ConvNoBias"(%arg0, %arg1) {auto_pad = "NOTSET", group = 1 : i32, kernel_shape = [8, 9]} : (tensor<1x2x32x64xf32>, tensor<5x2x6x7xf32>) -> tensor<*xf32>
  "std.return"(%0) : (tensor<*xf32>) -> ()
}

// CHECK-LABEL: test_conv_no_bias_2
// CHECK: [[RES_ATTR:%.+]] = "onnx.ConvNoBias"(%arg0, %arg1) {auto_pad = "NOTSET", group = 1 : i32, kernel_shape = [8, 9]} : (tensor<1x2x32x64xf32>, tensor<5x2x6x7xf32>) -> tensor<1x5x25x56xf32>
// CHECK: return [[RES_ATTR]] : tensor<1x5x25x56xf32>

/// pads attribute.
/// Use pads to make output size equal to input size by adding K - 1 to the result.

func @test_conv_no_bias_3(%arg0 : tensor<1x2x32x64xf32>, %arg1 : tensor<5x2x6x10xf32>) -> tensor<*xf32> {
  %0 = "onnx.ConvNoBias"(%arg0, %arg1) {auto_pad = "NOTSET", group = 1 : i32, pads = [2, 4, 3, 5]} : (tensor<1x2x32x64xf32>, tensor<5x2x6x10xf32>) -> tensor<*xf32>
  "std.return"(%0) : (tensor<*xf32>) -> ()
}

// CHECK-LABEL: test_conv_no_bias_3
// CHECK: [[RES_ATTR:%.+]] = "onnx.ConvNoBias"(%arg0, %arg1) {auto_pad = "NOTSET", group = 1 : i32, pads = [2, 4, 3, 5]} : (tensor<1x2x32x64xf32>, tensor<5x2x6x10xf32>) -> tensor<1x5x32x64xf32>
// CHECK: return [[RES_ATTR]] : tensor<1x5x32x64xf32>

/// auto_pad set to SAME_UPPER and SAME_LOWER.

func @test_conv_no_bias_4(%arg0 : tensor<1x2x32x64xf32>, %arg1 : tensor<5x2x6x10xf32>) -> tensor<*xf32> {
  %0 = "onnx.ConvNoBias"(%arg0, %arg1) {auto_pad = "SAME_UPPER", group = 1 : i32} : (tensor<1x2x32x64xf32>, tensor<5x2x6x10xf32>) -> tensor<*xf32>
  "std.return"(%0) : (tensor<*xf32>) -> ()
}

// CHECK-LABEL: test_conv_no_bias_4
// CHECK: [[RES_ATTR:%.+]] = "onnx.ConvNoBias"(%arg0, %arg1) {auto_pad = "SAME_UPPER", group = 1 : i32} : (tensor<1x2x32x64xf32>, tensor<5x2x6x10xf32>) -> tensor<1x5x32x64xf32>
// CHECK: return [[RES_ATTR]] : tensor<1x5x32x64xf32>

func @test_conv_no_bias_5(%arg0 : tensor<1x2x32x64xf32>, %arg1 : tensor<5x2x6x10xf32>) -> tensor<*xf32> {
  %0 = "onnx.ConvNoBias"(%arg0, %arg1) {auto_pad = "SAME_LOWER", group = 1 : i32} : (tensor<1x2x32x64xf32>, tensor<5x2x6x10xf32>) -> tensor<*xf32>
  "std.return"(%0) : (tensor<*xf32>) -> ()
}

// CHECK-LABEL: test_conv_no_bias_5
// CHECK: [[RES_ATTR:%.+]] = "onnx.ConvNoBias"(%arg0, %arg1) {auto_pad = "SAME_LOWER", group = 1 : i32} : (tensor<1x2x32x64xf32>, tensor<5x2x6x10xf32>) -> tensor<1x5x32x64xf32>
// CHECK: return [[RES_ATTR]] : tensor<1x5x32x64xf32>

/// auto_pad set to VALID.

func @test_conv_no_bias_6(%arg0 : tensor<1x2x32x64xf32>, %arg1 : tensor<5x2x6x10xf32>) -> tensor<*xf32> {
  %0 = "onnx.ConvNoBias"(%arg0, %arg1) {auto_pad = "VALID", group = 1 : i32} : (tensor<1x2x32x64xf32>, tensor<5x2x6x10xf32>) -> tensor<*xf32>
  "std.return"(%0) : (tensor<*xf32>) -> ()
}

// CHECK-LABEL: test_conv_no_bias_6
// CHECK: [[RES_ATTR:%.+]] = "onnx.ConvNoBias"(%arg0, %arg1) {auto_pad = "VALID", group = 1 : i32} : (tensor<1x2x32x64xf32>, tensor<5x2x6x10xf32>) -> tensor<1x5x27x55xf32>
// CHECK: return [[RES_ATTR]] : tensor<1x5x27x55xf32>

/// With strides attribute.

func @test_conv_no_bias_7(%arg0 : tensor<1x2x32x64xf32>, %arg1 : tensor<5x2x6x7xf32>) -> tensor<*xf32> {
  %0 = "onnx.ConvNoBias"(%arg0, %arg1) {auto_pad = "NOTSET", group = 1 : i32, strides = [2, 3]} : (tensor<1x2x32x64xf32>, tensor<5x2x6x7xf32>) -> tensor<*xf32>
  "std.return"(%0) : (tensor<*xf32>) -> ()
}

// CHECK-LABEL: test_conv_no_bias_7
// CHECK: [[RES_ATTR:%.+]] = "onnx.ConvNoBias"(%arg0, %arg1) {auto_pad = "NOTSET", group = 1 : i32, strides = [2, 3]} : (tensor<1x2x32x64xf32>, tensor<5x2x6x7xf32>) -> tensor<1x5x14x20xf32>
// CHECK: return [[RES_ATTR]] : tensor<1x5x14x20xf32>

/// auto_pad set to SAME_UPPER with strides attribute.
/// The auto_pad will pas as if stride is equal to 1.

func @test_conv_no_bias_8(%arg0 : tensor<1x2x32x64xf32>, %arg1 : tensor<5x2x6x7xf32>) -> tensor<*xf32> {
  %0 = "onnx.ConvNoBias"(%arg0, %arg1) {auto_pad = "SAME_UPPER", group = 1 : i32, strides = [2, 3]} : (tensor<1x2x32x64xf32>, tensor<5x2x6x7xf32>) -> tensor<*xf32>
  "std.return"(%0) : (tensor<*xf32>) -> ()
}

// CHECK-LABEL: test_conv_no_bias_8
// CHECK: [[RES_ATTR:%.+]] = "onnx.ConvNoBias"(%arg0, %arg1) {auto_pad = "SAME_UPPER", group = 1 : i32, strides = [2, 3]} : (tensor<1x2x32x64xf32>, tensor<5x2x6x7xf32>) -> tensor<1x5x16x22xf32>
// CHECK: return [[RES_ATTR]] : tensor<1x5x16x22xf32>

/// dilations attribute.

func @test_conv_no_bias_9(%arg0 : tensor<1x2x32x64xf32>, %arg1 : tensor<5x2x6x7xf32>) -> tensor<*xf32> {
  %0 = "onnx.ConvNoBias"(%arg0, %arg1) {auto_pad = "NOTSET", group = 1 : i32, dilations = [2, 3]} : (tensor<1x2x32x64xf32>, tensor<5x2x6x7xf32>) -> tensor<*xf32>
  "std.return"(%0) : (tensor<*xf32>) -> ()
}

// CHECK-LABEL: test_conv_no_bias_9
// CHECK: [[RES_ATTR:%.+]] = "onnx.ConvNoBias"(%arg0, %arg1) {auto_pad = "NOTSET", dilations = [2, 3], group = 1 : i32} : (tensor<1x2x32x64xf32>, tensor<5x2x6x7xf32>) -> tensor<1x5x20x42xf32>
// CHECK: return [[RES_ATTR]] : tensor<1x5x20x42xf32>

/// dilations attribute with stride.

func @test_conv_no_bias_10(%arg0 : tensor<1x2x32x64xf32>, %arg1 : tensor<5x2x6x7xf32>) -> tensor<*xf32> {
  %0 = "onnx.ConvNoBias"(%arg0, %arg1) {auto_pad = "NOTSET", group = 1 : i32, dilations = [2, 3], strides = [2, 2]} : (tensor<1x2x32x64xf32>, tensor<5x2x6x7xf32>) -> tensor<*xf32>
  "std.return"(%0) : (tensor<*xf32>) -> ()
}

// CHECK-LABEL: test_conv_no_bias_10
// CHECK: [[RES_ATTR:%.+]] = "onnx.ConvNoBias"(%arg0, %arg1) {auto_pad = "NOTSET", dilations = [2, 3], group = 1 : i32, strides = [2, 2]} : (tensor<1x2x32x64xf32>, tensor<5x2x6x7xf32>) -> tensor<1x5x10x21xf32>
// CHECK: return [[RES_ATTR]] : tensor<1x5x10x21xf32>

/// dilations attribute with auto_pad set to SAME_UPPER.

func @test_conv_no_bias_11(%arg0 : tensor<1x2x32x64xf32>, %arg1 : tensor<5x2x6x7xf32>) -> tensor<*xf32> {
  %0 = "onnx.ConvNoBias"(%arg0, %arg1) {auto_pad = "SAME_UPPER", group = 1 : i32, dilations = [2, 3]} : (tensor<1x2x32x64xf32>, tensor<5x2x6x7xf32>) -> tensor<*xf32>
  "std.return"(%0) : (tensor<*xf32>) -> ()
}

// CHECK-LABEL: test_conv_no_bias_11
// CHECK: [[RES_ATTR:%.+]] = "onnx.ConvNoBias"(%arg0, %arg1) {auto_pad = "SAME_UPPER", dilations = [2, 3], group = 1 : i32} : (tensor<1x2x32x64xf32>, tensor<5x2x6x7xf32>) -> tensor<1x5x32x64xf32>
// CHECK: return [[RES_ATTR]] : tensor<1x5x32x64xf32>
>>>>>>> 0ee7380e
<|MERGE_RESOLUTION|>--- conflicted
+++ resolved
@@ -73,7 +73,6 @@
   // CHECK: return [[RES4]] : tensor<?x?x64x?xf32>
 }
 
-<<<<<<< HEAD
 /// MatMul: K1-D x K2-D (K1 > 2, K2 > 2)
 
 func @test_matmul_5(%arg0 : tensor<16x?x?x42xf32>, %arg1 : tensor<32x?x64x42x32xf32>) -> tensor<*xf32> {
@@ -117,10 +116,6 @@
   // CHECK: [[RES8:%.+]] = "onnx.MatMul"(%arg0, %arg1) : (tensor<32x64xf32>, tensor<64x128xf32>) -> tensor<32x128xf32>
   // CHECK: return [[RES8]] : tensor<32x128xf32>
 }
-=======
-// CHECK-LABEL: test_transpose
-// CHECK: [[RES_ATTR:%.+]] = "onnx.Transpose"(%arg0) {perm = [2, 0, 3, 1]} : (tensor<5x5x1x32xf32>) -> tensor<1x5x32x5xf32>
-// CHECK: return [[RES_ATTR]] : tensor<1x5x32x5xf32>
 
 //===----------------------------------------------------------------------===//
 /// Test shape inference for ConvNoBias operation and all its attributes.
@@ -245,5 +240,4 @@
 
 // CHECK-LABEL: test_conv_no_bias_11
 // CHECK: [[RES_ATTR:%.+]] = "onnx.ConvNoBias"(%arg0, %arg1) {auto_pad = "SAME_UPPER", dilations = [2, 3], group = 1 : i32} : (tensor<1x2x32x64xf32>, tensor<5x2x6x7xf32>) -> tensor<1x5x32x64xf32>
-// CHECK: return [[RES_ATTR]] : tensor<1x5x32x64xf32>
->>>>>>> 0ee7380e
+// CHECK: return [[RES_ATTR]] : tensor<1x5x32x64xf32>