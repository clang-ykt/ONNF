//===- frontend_dialect_transformer.cpp - MLIR Operations -----------------===//
//
// Copyright 2019 The IBM Research Authors.
//
// =============================================================================
//
// This file transforms the input to available MLIR dialects that can represent
// the operations of the model. Models use the ONNX dialect and any other
// extension dialects that comprise the the operations not supported or covered
// by the ONNX specification.
//
// A `frontend` placeholder dialect is used to encode operations that are not
// covered by any existing dialects.
//
//===----------------------------------------------------------------------===//

#include <map>
#include <numeric>
#include <regex>
#include <string>
#include <tuple>

// Using backported variant.
// bstd = backported standard library.
#include <mpark/variant.hpp>
namespace bstd = mpark;

#include "mlir/Analysis/Verifier.h"
#include "mlir/Dialect/StandardOps/Ops.h"
#include "mlir/IR/Attributes.h"
#include "mlir/IR/Builders.h"
#include "mlir/IR/Function.h"
#include "mlir/IR/Location.h"
#include "mlir/IR/MLIRContext.h"
#include "mlir/IR/Module.h"
#include "mlir/IR/StandardTypes.h"
#include "mlir/IR/Types.h"

#include "llvm/ADT/STLExtras.h"
#include "llvm/ADT/ScopedHashTable.h"
#include "llvm/Support/raw_ostream.h"

#include "src/dialect/onnx/onnx_ops.hpp"

#include "frontend_dialect_transformer.hpp"

namespace onnf {
namespace {

void replaceAll(std::string &str, const std::string &from,
                const std::string &to) {
  if (from.empty())
    return;
  size_t start_pos = 0;
  while ((start_pos = str.find(from, start_pos)) != std::string::npos) {
    str.replace(start_pos, from.length(), to);
    start_pos += to.length(); // In case 'to' contains 'from', like replacing
                              // 'x' with 'yx'
  }
}

std::string legalize_name(std::string name) {
  std::replace(name.begin(), name.end(), '/', '_');
  std::replace(name.begin(), name.end(), '-', '_');
  replaceAll(name, ":", "_colon_");
  // If tensor name starts with a number, prepend n to make it a legal c++
  // identifier.
  if (name.size() > 0 && isdigit(name.at(0)))
    name.insert(0, 1, 'n');
  return name;
}

struct OnnxOnnfSymbolMapping {
  /*!
   *  Get MLIR tensor by onnx tensor name.
   *  @param name onnx tensor name.
   *  @return onnf tensor corresponding to `name`.
   */
  mlir::Value GetTensorByOnnxName(const std::string &name) {
    assert(onnx_name2onnf_tensor.find(legalize_name(name)) !=
               onnx_name2onnf_tensor.end() &&
           "Tensor not found");
    return onnx_name2onnf_tensor.at(legalize_name(name));
  }

  /*!
   *  Add a new mapping from onnx tensor name to MLIR symbol.
   *  @param name onnx tensor name.
   *  @param tensor MLIR Value  pointer.
   */
  void AddMapping(const std::string &name, mlir::Value tensor) {
    assert(onnx_name2onnf_tensor.count(legalize_name(name)) == 0 &&
           "Tensor already exists.");
    onnx_name2onnf_tensor.emplace(legalize_name(name), tensor);
  }

  bool ContainKey(std::string name) {
    return onnx_name2onnf_tensor.count(name) != 0;
  }

private:
  /*!
   *  mapping from onnx tensor names to MLIR tensor.
   */
  std::map<std::string, mlir::Value> onnx_name2onnf_tensor;
};

class FrontendGenImpl {
public:
  FrontendGenImpl(mlir::MLIRContext &context)
      : context_(context), builder_(&context) {
    module_ = mlir::ModuleOp::create(mlir::UnknownLoc::get(&context));
  }

  mlir::ModuleOp ImportONNXModel(onnx::ModelProto model) {
    ImportGraph(model.graph());
    return module_;
  }

private:
  mlir::MLIRContext &context_;
  mlir::ModuleOp module_;
  mlir::OpBuilder builder_;
  // mapping between string name and symbol
  OnnxOnnfSymbolMapping frontend_symbols_;

  mlir::Location UnknownLoc() { return mlir::UnknownLoc::get(&context_); }

  // Convert type to MLIR type.
  // A complete list of types can be found in:
  // <onnf-build-folder>/third_party/onnx/onnx/onnx.pb.h
  mlir::Type convertONNXTypeToMLIRType(onnx::TensorProto_DataType onnxType) {
    switch (onnxType) {
    case onnx::TensorProto_DataType::TensorProto_DataType_FLOAT16:
      return builder_.getF16Type();
    case onnx::TensorProto_DataType::TensorProto_DataType_FLOAT:
      return builder_.getF32Type();
    case onnx::TensorProto_DataType::TensorProto_DataType_DOUBLE:
      return builder_.getF64Type();
    case onnx::TensorProto_DataType::TensorProto_DataType_INT8:
    case onnx::TensorProto_DataType::TensorProto_DataType_UINT8:
      return builder_.getIntegerType(8);
    case onnx::TensorProto_DataType::TensorProto_DataType_INT16:
    case onnx::TensorProto_DataType::TensorProto_DataType_UINT16:
      return builder_.getIntegerType(16);
    case onnx::TensorProto_DataType::TensorProto_DataType_INT32:
    case onnx::TensorProto_DataType::TensorProto_DataType_UINT32:
      return builder_.getIntegerType(32);
    case onnx::TensorProto_DataType::TensorProto_DataType_INT64:
    case onnx::TensorProto_DataType::TensorProto_DataType_UINT64:
      return builder_.getIntegerType(64);
    case onnx::TensorProto_DataType::TensorProto_DataType_BOOL:
      return builder_.getI1Type();
    case onnx::TensorProto_DataType::TensorProto_DataType_STRING:
    case onnx::TensorProto_DataType::TensorProto_DataType_COMPLEX64:
    case onnx::TensorProto_DataType::TensorProto_DataType_COMPLEX128:
    case onnx::TensorProto_DataType::TensorProto_DataType_UNDEFINED:
      assert(false && "Unsupported data type encountered.");
      return nullptr;
    }
  }

  /*!
   * Import an onnx input tensor type by determining and recording its type
   * in a list of input tensor mlir types.
   * @param input onnx input tensor ValueInfoProto.
   * @param arg_types list of mlir types representing types of graph input.
   */
  void ImportInputTensorType(const onnx::ValueInfoProto &input,
                             llvm::SmallVector<mlir::Type, 4> &arg_types) {
    std::vector<int64_t> dims;
    auto shape_proto = input.type().tensor_type().shape();
    auto input_tensor_legalized_name = legalize_name(input.name());
    for (int i = 0; i < shape_proto.dim_size(); i++) {
      if (shape_proto.dim()[i].dim_value()) {
        int dim_numeric_size = shape_proto.dim()[i].dim_value();
        assert(dim_numeric_size != 0 &&
               "Parsed an input tensor with a dimension size of zero");
        if (dim_numeric_size > 0) {
          dims.push_back(dim_numeric_size);
        } else { // If dim_value < 0, then dim is parametric.
                 // TODO Verify the unknown dim size in MLIR
          dims.push_back(-1);
        }
      } else {
        // TODO How to represent variable length
        dims.push_back(-1);
      }
    }

    mlir::Type elementType =
        convertONNXTypeToMLIRType(static_cast<onnx::TensorProto::DataType>(
            input.type().tensor_type().elem_type()));
    llvm::ArrayRef<int64_t> tensor_dims(dims.data(), dims.size());
    arg_types.emplace_back(
        mlir::RankedTensorType::get(tensor_dims, elementType));
  }

  /*!
   * Import a input tensor symbol by recording a new entry in frontend_symbols_
   * recording the mapping between legalized onnx tensor name and mlir::Value
   * for further lookup in computation node importing.
   * @param input onnx input tensor ValueInfoProto.
   * @param symbol mlir input argument.
   */
  void ImportInputTensorSymbol(const onnx::ValueInfoProto &input,
                               mlir::Value symbol) {
    auto input_tensor_legalized_name = legalize_name(input.name());
    assert(!frontend_symbols_.ContainKey(input_tensor_legalized_name) &&
           "Found duplicate legalized input tensor names.");
    frontend_symbols_.AddMapping(input_tensor_legalized_name, symbol);
  }

  typedef bstd::variant<int64_t, std::vector<int64_t>, float,
                        std::vector<float>, std::string,
                        std::vector<std::string>>
      AttrValueType;

  struct ONNXAttrVisitor {
    ONNXAttrVisitor(std::string name, mlir::OpBuilder &builder)
        : _builder(builder), _name(std::move(name)) {}

    // Op builder.
    mlir::OpBuilder &_builder;

    // Name of the attribute being inspected.
    std::string _name;

    mlir::NamedAttribute operator()(int64_t const &r) {
      auto val = _builder.getI64IntegerAttr(r);
      return _builder.getNamedAttr(_name, val);
    }

    mlir::NamedAttribute operator()(std::vector<int64_t> const &ints) {
      auto val = _builder.getI64ArrayAttr(ints);
      return _builder.getNamedAttr(_name, val);
    }

    mlir::NamedAttribute operator()(float const &r) {
      auto val = _builder.getF32FloatAttr(r);
      return _builder.getNamedAttr(_name, val);
    }

    mlir::NamedAttribute operator()(std::vector<float> const &floats) {
      auto val = _builder.getF32ArrayAttr(floats);
      return _builder.getNamedAttr(_name, val);
    }

    mlir::NamedAttribute operator()(std::string const &s) {
      auto val = _builder.getStringAttr(s);
      return _builder.getNamedAttr(_name, val);
    }

    mlir::NamedAttribute operator()(std::vector<std::string> const &r) {
      assert(false && "type of attribute value is not implemented");
      auto val = _builder.getI32IntegerAttr(1);
      return _builder.getNamedAttr(_name, val);
    };
  };

  mlir::NamedAttribute convertNameValuePairToNamedAttribute(
      std::pair<std::string, AttrValueType> nameAndVal) {
    auto visitor = ONNXAttrVisitor(nameAndVal.first, builder_);
    return mpark::visit(visitor, nameAndVal.second);
  }

  static std::pair<std::string, AttrValueType>
  convertAttributeProtoToNameValuePair(onnx::AttributeProto &attr) {
    AttrValueType val;
    switch (attr.type()) {
    case onnx::AttributeProto::FLOAT:
      return std::make_pair(attr.name(), AttrValueType(attr.f()));
    case onnx::AttributeProto::INT:
      return std::make_pair(attr.name(), AttrValueType(attr.i()));
    case onnx::AttributeProto::STRING:
      return std::make_pair(attr.name(), AttrValueType(attr.s()));
    case onnx::AttributeProto::FLOATS:
      val = AttrValueType(
          std::vector<float>(attr.floats().begin(), attr.floats().end()));
      return std::make_pair(attr.name(), val);
    case onnx::AttributeProto::INTS:
      val = AttrValueType(
          std::vector<int64_t>(attr.ints().begin(), attr.ints().end()));
      return std::make_pair(attr.name(), val);
    default:
      assert(false && "datatype for attribute is not implemented");
      break;
    }
  }

  std::vector<mlir::NamedAttribute> ImportNodeAttributes(
      const onnx::NodeProto &node) {
    std::vector<mlir::NamedAttribute> attributes;
    for (int i = 0; i < node.attribute_size(); ++i) {
      auto attr = node.attribute(i);
      auto nameValPair = convertAttributeProtoToNameValuePair(attr);
      attributes.push_back(convertNameValuePairToNamedAttribute(nameValPair));
    }
    return attributes;
  }

  void ImportNodeGeneric(const onnx::NodeProto &node) {
    std::vector<mlir::Value> inputs;
    for (const auto &item : node.input()) {
      if (frontend_symbols_.ContainKey(legalize_name(item))) {
        inputs.push_back(frontend_symbols_.GetTensorByOnnxName(item));
      }
    }
    mlir::OperationState result(UnknownLoc(), "frontend." + node.op_type());
    for (auto item : node.output()) {
      result.addTypes(mlir::UnrankedTensorType::get(builder_.getF32Type()));
    }
    result.addOperands(inputs);
    auto op = builder_.createOperation(result);
    for (int i = 0; i < node.output().size(); i++) {
      auto r = op->getResult(i);
      frontend_symbols_.AddMapping(legalize_name(node.output()[i]), r);
    }
  }

  // if c++17 is used, ImportNodeOneOut and ImportNodeMultipleOuts can be
  // combined with 'if constexpr' the issue is the type of the output is
  // different. alternative way to use variadic output for all the op

  /*!
   * Important onnx node which generates only one output
   * @param node onnx node
   * @param nIn number of expected inputs
   * @param nOut number of expected outputs
   * @param attrs  list of desription for attributes with format {name, type,
   * default}
   */
  template <typename T>
  void ImportNodeOneOut(const onnx::NodeProto &node, int nIn, int nOut,
                        bool variadicIn = false, bool variadicOut = false) {
    std::vector<mlir::Value> inputs;
    for (const auto &item : node.input()) {
      if (frontend_symbols_.ContainKey(legalize_name(item))) {
        inputs.push_back(frontend_symbols_.GetTensorByOnnxName(item));
      }
    }

    std::vector<mlir::Type> outputTypes;
    for (auto item : node.output()) {
      outputTypes.push_back(
          mlir::UnrankedTensorType::get(builder_.getF32Type()));
    }

    auto attributes = ImportNodeAttributes(node);

    llvm::StringRef OpName = node.op_type();
    if ((variadicIn || nIn == inputs.size()) &&
        (variadicOut || nOut == outputTypes.size())) {
      auto op =
          builder_.create<T>(UnknownLoc(), outputTypes, inputs, attributes);
      frontend_symbols_.AddMapping(legalize_name(node.output()[0]),
                                   op.getResult());
    } else {
      ImportNodeGeneric(node);
    }
  }

  template <typename T>
  void ImportNodeMultipleOuts(const onnx::NodeProto &node, int nIn, int nOut,
                              bool variadicIn = false,
                              bool variadicOut = false) {
    std::vector<mlir::Value> inputs;
    for (const auto &item : node.input()) {
      if (frontend_symbols_.ContainKey(legalize_name(item))) {
        inputs.push_back(frontend_symbols_.GetTensorByOnnxName(item));
      }
    }

    std::vector<mlir::Type> outputTypes;
    for (auto item : node.output()) {
      outputTypes.push_back(
          mlir::UnrankedTensorType::get(builder_.getF32Type()));
    }

    auto attributes = ImportNodeAttributes(node);

    llvm::StringRef OpName = node.op_type();

    if ((variadicIn || nIn == inputs.size()) &&
        (variadicOut || nOut == outputTypes.size())) {
      auto op =
          builder_.create<T>(UnknownLoc(), outputTypes, inputs, attributes);
      for (int i = 0; i < node.output().size(); i++) {
        frontend_symbols_.AddMapping(legalize_name(node.output()[i]),
                                     op.getResult(i));
      }
    } else {
      ImportNodeGeneric(node);
    }
  }

  /*!
   * Special handle for Conv operations.
   * c++ does not allow template specialization inside a class scope
   * a specialized function is used
   */
  void
  ImportNodeConv(onnx::NodeProto node, int nIn, int nOut) {
    // Conv has attribute dilations, kernel_shape, pads, the default value of
    // which  is determined by the shape of first argument. However, since the
    // shape is unknown now, these attributes can be not generated auto
    // dilations_attr = get_attr_ints(node, "dilations",
    //    std::vector<int>(inputs[0]->getType().cast<RankedTensorType>.getDims()-2,
    //    1));
    // attributes.push_back(dilations_attr)
    // similar situation for pads, strides in AveragePool
    // axes of ReduceSum,  pads, strides, dilations and kernel_shape of MaxPool
    // TODO: fix this after type inference
    int nOps = node.input().size();

    if (nOps == 2)
      ImportNodeOneOut<mlir::ONNXConvNoBiasOp>(
          node, nOps, nOut);
    else
      ImportNodeOneOut<mlir::ONNXConvOp>(node, nOps, nOut);
  }

  /*!
   * Special handle for MaxPool operations.
   */
  void ImportNodeMaxPool(
      onnx::NodeProto node, int nIn, int nOut) {
    int nOuts = node.output().size();
    if (nOuts == 1) {
      ImportNodeOneOut<mlir::ONNXMaxPoolSingleOutOp>(
          node, nIn, nOuts);
    } else {
      ImportNodeMultipleOuts<mlir::ONNXMaxPoolOp>(
          node, nIn, nOuts);
    }
  }

  /*!
<<<<<<< HEAD
   * Special handle for BatchNormalization operations.
   */
  void ImportNodeBatchNormalization(onnx::NodeProto node, int nIn, int nOut) {
    int nOuts = node.output().size();
    if (nOuts == 1) {
      // Test mode with one output.
      ImportNodeOneOut<mlir::ONNXBatchNormalizationTestModeOp>(node, nIn,
                                                               nOuts);
    } else {
      // Training mode with four trailing optional outputs. Not handled yet.
      ImportNodeMultipleOuts<mlir::ONNXBatchNormalizationOp>(node, nIn, nOuts);
=======
   * Special handle for Gemm operations.
   */
  void ImportNodeGemm(onnx::NodeProto node, int nIn, int nOut) {
    int nOps = node.input().size();
    if (nOps == 2) {
      ImportNodeOneOut<mlir::ONNXGemmNoBiasOp>(node, 2, nOut);
    } else {
      ImportNodeOneOut<mlir::ONNXGemmOp>(node, nIn, nOut);
>>>>>>> 02724515
    }
  }

  void ImportNode(const onnx::NodeProto &node) {
    std::vector<mlir::Value> inputs;
    for (const auto &item : node.input()) {
      if (frontend_symbols_.ContainKey(legalize_name(item))) {
        inputs.push_back(frontend_symbols_.GetTensorByOnnxName(item));
      }
    }

    std::vector<mlir::Type> outputTypes;
    for (auto item : node.output()) {
      outputTypes.push_back(
          mlir::UnrankedTensorType::get(builder_.getF32Type()));
    }

    std::vector<mlir::NamedAttribute> attributes;
    llvm::StringRef OpName = node.op_type();

    // the following code is generated by gen_doc.py
    // refer to dialect/onnx/onnx.td for details
    // when the input or output of then op does not match the specification,
    // the generic operator is used
    // one known reeason is the optional input

#include "src/builder/op_build_table.inc"
  }

  /*!
   * Import output tensor, by doing the following:
   * - Add the type of this output tensor to a list of tensor
   *   types representing return types of this graph function.
   * - Add this output tensor to the list of mlir::Value
   *   to be returned by the function representing computation graph.
   * @param output onnx output tensor ValueInfoProto.
   * @param ret_types a vector of tensor types representing graph's
   *   output tensor types.
   * @param ret_vals a vector of mlir Value  representing graph's
   *   output tensor.
   */
  void ImportOutputTensor(const onnx::ValueInfoProto &output,
                          llvm::SmallVectorImpl<mlir::Type> &ret_types,
                          llvm::SmallVectorImpl<mlir::Value> &ret_vals) {
    auto output_tensor_legalized_name = legalize_name(output.name());
    assert(frontend_symbols_.ContainKey(output_tensor_legalized_name) &&
           "Output tensor not found");

    auto tensor_val =
        frontend_symbols_.GetTensorByOnnxName(output_tensor_legalized_name);
    ret_types.emplace_back(tensor_val.getType());
    ret_vals.push_back(tensor_val);
  }

  void ImportGraph(const onnx::GraphProto &graph,
                   const std::string &name = "main_graph") {
    // create a function for the graph
    // TODO:
    //  * get name and type for the function.
    //  * maintain a list of the defined graph
    llvm::SmallVector<mlir::Type, 4> arg_types;

    // Import the input tensor types.
    for (const auto &input : graph.input()) {
      ImportInputTensorType(input, arg_types);
    }

    // TODO: import the initializer
    auto funcType = builder_.getFunctionType(arg_types, {});
    auto mainFunc =
        mlir::FuncOp::create(UnknownLoc(), name, funcType, /* attrs = */ {});
    auto entryPoint = mlir::ONNXEntryPointOp::create(
        UnknownLoc(), mainFunc, /*numInputs=*/graph.input().size(),
        /*numOutputs=*/graph.output().size());

    auto &entryBlock = *mainFunc.addEntryBlock();
    builder_.setInsertionPointToStart(&entryBlock);

    module_.push_back(mainFunc);
    module_.push_back(entryPoint);

    for (auto it : llvm::zip(graph.input(), entryBlock.getArguments())) {
      ImportInputTensorSymbol(std::get<0>(it), std::get<1>(it));
    }

    // import nodes in the graph
    auto node = graph.node();
    for (const auto &item : node) {
      ImportNode(item);
    }

    llvm::SmallVector<mlir::Type, 4> ret_types;
    llvm::SmallVector<mlir::Value, 4> ret_vals;
    // Import the output tensors
    for (const auto &output : graph.output()) {
      ImportOutputTensor(output, ret_types, ret_vals);
    }

    // Create a return operation to return all ONNX output tensors.
    builder_.create<mlir::ReturnOp>(UnknownLoc(), ret_vals);
    // Update main function signature to reflect types of newly imported
    // output tensors.
    funcType = builder_.getFunctionType(arg_types, ret_types);
    mainFunc.setType(funcType);
  }
}; // FrontendGenImpl class
} // namespace
} // namespace onnf

namespace onnf {

mlir::OwningModuleRef ImportFrontendModel(onnx::ModelProto model) {
  mlir::MLIRContext context;
  FrontendGenImpl myONNXGen(context);
  auto module = myONNXGen.ImportONNXModel(model);
  return module;
}

void ImportFrontendModelFile(std::string model_fname,
                             mlir::MLIRContext &context,
                             mlir::OwningModuleRef &module) {
  onnx::ModelProto model;
  std::fstream input(model_fname, std::ios::in | std::ios::binary);

  auto parse_success = model.ParseFromIstream(&input);
  assert(parse_success && "Onnx Model Parsing Failed.");

  FrontendGenImpl myONNXGen(context);
  module = myONNXGen.ImportONNXModel(model);
}
} // namespace onnf<|MERGE_RESOLUTION|>--- conflicted
+++ resolved
@@ -436,7 +436,6 @@
   }
 
   /*!
-<<<<<<< HEAD
    * Special handle for BatchNormalization operations.
    */
   void ImportNodeBatchNormalization(onnx::NodeProto node, int nIn, int nOut) {
@@ -448,7 +447,10 @@
     } else {
       // Training mode with four trailing optional outputs. Not handled yet.
       ImportNodeMultipleOuts<mlir::ONNXBatchNormalizationOp>(node, nIn, nOuts);
-=======
+    }
+  }
+
+  /*!
    * Special handle for Gemm operations.
    */
   void ImportNodeGemm(onnx::NodeProto node, int nIn, int nOut) {
@@ -457,7 +459,6 @@
       ImportNodeOneOut<mlir::ONNXGemmNoBiasOp>(node, 2, nOut);
     } else {
       ImportNodeOneOut<mlir::ONNXGemmOp>(node, nIn, nOut);
->>>>>>> 02724515
     }
   }
 
