--- conflicted
+++ resolved
@@ -409,18 +409,10 @@
    * c++ does not allow template specialization inside a class scope
    * a specialized function is used
    */
-<<<<<<< HEAD
   void
-  ImportNodeConv(onnx::NodeProto node, int nIn, int nOut,
+  ImportNodeConv(onnx::NodeProto node, int nOut,
                  std::initializer_list<std::pair<std::string, AttrValueType>>
                      defaultAttrList) {
-
-=======
-  void ImportNodeConv(
-      onnx::NodeProto node, int nOut,
-      std::initializer_list<std::tuple<std::string, std::string, std::string>>
-          attrs) {
->>>>>>> e89e5169
     // Conv has attribute dilations, kernel_shape, pads, the default value of
     // which  is determined by the shape of first argument. However, since the
     // shape is unknown now, these attributes can be not generated auto
@@ -434,17 +426,12 @@
     int nOps = node.input().size();
 
     if (nOps == 2)
-      ImportNodeOneOut<mlir::ONNXConvNoBiasOp>(node, nOps, nOut, attrs);
+      ImportNodeOneOut<mlir::ONNXConvNoBiasOp>(
+          node, nOps, nOut, defaultAttrList);
     else
-      ImportNodeOneOut<mlir::ONNXConvOp>(node, nOps, nOut, attrs);
-  }
-
-<<<<<<< HEAD
-    if (node.input().size() == 1) {
-      ImportNodeOneOut<mlir::ONNXConv1Op>(node, nIn, nOut, defaultAttrList);
-    } else {
-      ImportNodeOneOut<mlir::ONNXConv3Op>(node, nIn, nOut, defaultAttrList);
-=======
+      ImportNodeOneOut<mlir::ONNXConvOp>(node, nOps, nOut, defaultAttrList);
+  }
+
   /*!
    * Special handle for MaxPool operations.
    */
@@ -454,10 +441,11 @@
           attrs) {
     int nOuts = node.output().size();
     if (nOuts == 1) {
-      ImportNodeOneOut<mlir::ONNXMaxPoolSingleOutOp>(node, nIn, nOuts, attrs);
+      ImportNodeOneOut<mlir::ONNXMaxPoolSingleOutOp>(
+          node, nIn, nOuts, defaultAttrList);
     } else {
-      ImportNodeMultipleOuts<mlir::ONNXMaxPoolOp>(node, nIn, nOuts, attrs);
->>>>>>> e89e5169
+      ImportNodeMultipleOuts<mlir::ONNXMaxPoolOp>(
+          node, nIn, nOuts, defaultAttrList);
     }
   }
 
