//====- lower_frontend_to_krnl.cpp - Frontend dialects to Krnl lowering ---===//
//
// Copyright 2019 The IBM Research Authors.
//
// =============================================================================
//
// This file implements the lowering of frontend operations to a combination of
// Krnl IR and standard operations.
//
//===----------------------------------------------------------------------===//
#include <map>

#include "mlir/Dialect/AffineOps/AffineOps.h"
#include "mlir/Dialect/StandardOps/Ops.h"
#include "mlir/Pass/Pass.h"
#include "mlir/Transforms/DialectConversion.h"
#include "llvm/ADT/ArrayRef.h"
#include "llvm/ADT/Sequence.h"

#include "src/dialect/krnl/krnl_helper.hpp"
#include "src/dialect/krnl/krnl_ops.hpp"
#include "src/dialect/onnx/onnx_ops.hpp"
#include "src/pass/passes.hpp"

using namespace mlir;

//===----------------------------------------------------------------------===//
// FrontendToAffine RewritePatterns
//===----------------------------------------------------------------------===//

/// Check is all dimensions are known at compile time.
static bool hasAllConstantDimensions(MemRefType type) {
  auto memRefShape = type.getShape();
  for (int i = 0; i < memRefShape.size(); ++i)
    if (memRefShape[i] < 0)
      return false;
  return true;
}

/// Convert the given TensorType into the corresponding MemRefType.
static MemRefType convertTensorToMemRef(TensorType type) {
  assert(type.hasRank() && "expected only ranked shapes");
  return MemRefType::get(type.getShape(), type.getElementType());
}

/// Insert an allocation and deallocation for the given MemRefType.
static Value insertAllocAndDealloc(MemRefType type, Location loc,
                                   PatternRewriter &rewriter,
                                   bool insertDealloc,
                                   ArrayRef<Value> operands = {}) {
  // Put together alloc operands for any dynamic dimensions of the memref.
  AllocOp alloc;
  if (!operands.empty()) {
    auto memRefShape = type.getShape();
    auto rank = memRefShape.size();

    std::map<int, Value> fromOperands;
    for (int reversedIdx = 0; reversedIdx < rank; ++reversedIdx) {
      int memRefDimIdx = rank - 1 - reversedIdx;
      if (memRefShape[memRefDimIdx] < 0) { // unknown dimension
        Value maxDim = nullptr;
        for (int i = 0; i < operands.size(); i++) {
          auto operandShape =
              operands[i].getType().cast<MemRefType>().getShape();
          int operandDimIdx = operandShape.size() - 1 - reversedIdx;

          if (operandDimIdx < 0)
            continue;

          // In case of operations with broadcasting, the dimension of the
          // alloc result is the maximum size along each dimension of the
          // operands.
          auto operandDim =
              rewriter.create<DimOp>(loc, operands[i], operandDimIdx);
          if (maxDim) {
            auto maxCondition = rewriter.create<CmpIOp>(loc, CmpIPredicate::sgt,
                                                        operandDim, maxDim);
            maxDim = rewriter.create<SelectOp>(loc, maxCondition, operandDim,
                                               maxDim);
          } else {
            maxDim = operandDim;
          }
        }
        fromOperands.insert(std::make_pair(memRefDimIdx, maxDim));
      }
    }

    SmallVector<Value, 4> allocOperands;
    for (int i = 0; i < rank; ++i)
      if (memRefShape[i] < 0)
        allocOperands.push_back(fromOperands[i]);
    alloc = rewriter.create<AllocOp>(loc, type, allocOperands);
  } else {
    alloc = rewriter.create<AllocOp>(loc, type);
  }

  // Make sure to allocate at the beginning of the block if
  // all dimensions are known.
  auto *parentBlock = alloc.getOperation()->getBlock();
  if (hasAllConstantDimensions(type))
    alloc.getOperation()->moveBefore(&parentBlock->front());

  if (insertDealloc) {
    auto dealloc = rewriter.create<DeallocOp>(loc, alloc);
    dealloc.getOperation()->moveBefore(&parentBlock->back());
  }

  return alloc;
}

// Determine if current function returns the result value of the
// current op being lowered. If it does then dealloc should not be
// inserted.
static bool checkInsertDealloc(Operation *currentOp) {
  auto parentBlock = currentOp->getBlock();

  bool insertDealloc = true;
  parentBlock->walk([&insertDealloc, currentOp](ReturnOp op) {
    assert(currentOp->getNumResults() < 2 &&
           "No more than one result supported (for now).");
    // If there is at least one result to investigate.
    if (currentOp->getNumResults() > 0) {
      auto result = currentOp->getResult(0);
      for (const auto &operand : op.getOperands())
        if (operand == result)
          insertDealloc = false;
    }
  });

  return insertDealloc;
}

unsigned getMemRefEltSizeInBytes(MemRefType memRefType) {
  auto elementType = memRefType.getElementType();

  unsigned sizeInBits;
  if (elementType.isIntOrFloat()) {
    sizeInBits = elementType.getIntOrFloatBitWidth();
  } else {
    auto vectorType = elementType.cast<VectorType>();
    sizeInBits =
        vectorType.getElementTypeBitWidth() * vectorType.getNumElements();
  }
  return llvm::divideCeil(sizeInBits, 8);
}

// Get run-time dimension information for unknown dimensions used for
// broadcasting.
std::map<int, std::map<int, Value>>
getBroadcastedDimInfo(Location loc, ConversionPatternRewriter &rewriter,
                      MemRefType memRefType, ArrayRef<Value> operands) {
  auto memRefShape = memRefType.getShape();
  int64_t rank = memRefShape.size();
  // For unknown dimensions, we need to get dimension values at runtime in
  // order to do broadcasting.
  std::map<int, std::map<int, Value>> DimInfo;
  // For each result dimension, compute the number of sharing operands.
  // Sharing operands are operands sharing the same index (counting from the
  // rightmost to the leftmost) for a given dimension.
  std::map<int, int> sharedDimCount;
  for (int reversedIdx = 0; reversedIdx < rank; ++reversedIdx) {
    int dimIdx = rank - 1 - reversedIdx;
    sharedDimCount[dimIdx] = 0;
    for (int i = 0; i < operands.size(); ++i) {
      auto shape = operands[i].getType().cast<MemRefType>().getShape();
      if (reversedIdx <= shape.size() - 1)
        sharedDimCount[dimIdx]++;
    }
  }
  // An unknown dimension can have a value of 1 or N (N > 1).
  // If its value is 1, it is broadcasted dimension.
  // Otherwise, non-broadcasted dimension.
  // We only care about unknown dimensions whose number of sharing operands is
  // more than one, since they are potentially broadcasted dimensions.
  for (int i = 0; i < operands.size(); ++i) {
    std::map<int, Value> broadcastedDims;
    auto shape = operands[i].getType().cast<MemRefType>().getShape();
    int size = shape.size();
    for (int j = 0; j < shape.size(); ++j) {
      if (shape[j] < 0 and sharedDimCount[rank - size + j] > 1) {
        auto dim = rewriter.create<DimOp>(loc, operands[i], j).getResult();
        auto one = rewriter.create<ConstantIndexOp>(loc, 1);
        auto isBroadcasted =
          rewriter.create<CmpIOp>(loc, CmpIPredicate::eq, dim, one);
        broadcastedDims.insert(std::make_pair(j, isBroadcasted));
      }
    }
    DimInfo.insert(std::make_pair(i, broadcastedDims));
  }
  return DimInfo;
}

// Extract induction variables that are used for broadcasting values of a
// given operand.
std::vector<Value>
getLoopIVsForBroadcasting(Location loc, ConversionPatternRewriter &rewriter,
                          ArrayRef<Value> loopIVs, Value operand,
                          std::map<int, Value> broadcastedDims) {
  // `operand` must has a ranked type. This should have been checked by the
  // shape inference pass.
  auto operandShape = operand.getType().cast<MemRefType>().getShape();
  auto rank = operandShape.size();
  auto loopCount = loopIVs.size();

  std::vector<Value> newLoopIVs;
  for (unsigned reversedIdx = 0; reversedIdx < rank; ++reversedIdx) {
    auto dimIdx = rank - 1 - reversedIdx;
    auto loopIdx = loopCount - 1 - reversedIdx;
    if (operandShape[dimIdx] == 1) {
      // Broadcasted dimension
      auto zero = rewriter.create<ConstantIndexOp>(loc, 0);
      newLoopIVs.insert(newLoopIVs.begin(), zero);
    } else if ((operandShape[dimIdx] == -1) &&
               (broadcastedDims.find(dimIdx) != broadcastedDims.end())) {
      // Unknown dimension, it can have a value of 1 or N (N > 1).
      // If its value is 1, it is broadcasted dimension.
      // Otherwise, non-broadcasted dimension.
      auto zero = rewriter.create<ConstantIndexOp>(loc, 0);
      auto idx = rewriter.create<SelectOp>(loc, broadcastedDims[dimIdx], zero,
                                           loopIVs[loopIdx]);
      newLoopIVs.insert(newLoopIVs.begin(), idx);
    } else {
      // Non-broadcasted dimension
      newLoopIVs.insert(newLoopIVs.begin(), loopIVs[loopIdx]);
    }
  }
  return newLoopIVs;
}

namespace {

template <typename ElementwiseNaryOp>
struct ScalarOp;

template <>
struct ScalarOp<ONNXAddOp> {
  using FOp = AddFOp;
  using IOp = AddIOp;
};

template <>
struct ScalarOp<ONNXMulOp> {
  using FOp = MulFOp;
  using IOp = MulIOp;
};

template <>
struct ScalarOp<ONNXDivOp> {
  using FOp = DivFOp;
  using IOp = SignedDivIOp;
};

template <>
struct ScalarOp<ONNXSubOp> {
  using FOp = SubFOp;
  using IOp = SubIOp;
};

template <>
struct ScalarOp<ONNXAndOp> {
  using FOp = AndOp; // not use
  using IOp = AndOp;
};

template <>
struct ScalarOp<ONNXOrOp> {
  using FOp = OrOp; // not use
  using IOp = OrOp;
};

template <>
struct ScalarOp<ONNXXorOp> {
  using FOp = XOrOp; // not use
  using IOp = XOrOp;
};

template <>
struct ScalarOp<ONNXExpOp> {
  using FOp = ExpOp;
  using IOp = ExpOp; // not use
};

template <>
struct ScalarOp<ONNXSumOp> {
  using FOp = AddFOp;
  using IOp = AddIOp;
};

template <>
struct ScalarOp<ONNXTanhOp> {
  using FOp = TanhOp;
  using IOp = TanhOp; // not use
};

template <>
struct ScalarOp<ONNXCosOp> {
  using FOp = CosOp;
  using IOp = CosOp; // not use
};

template <>
struct ScalarOp<ONNXLogOp> {
  using FOp = LogOp;
  using IOp = LogOp; // not use
};

template <>
struct ScalarOp<ONNXSqrtOp> {
  using FOp = KrnlSqrtOp;
  using IOp = KrnlSqrtOp; // not use
};

template <typename ElementwiseNaryOp>
using ScalarFOp = typename ScalarOp<ElementwiseNaryOp>::FOp;
template <typename ElementwiseNaryOp>
using ScalarIOp = typename ScalarOp<ElementwiseNaryOp>::IOp;

//===----------------------------------------------------------------------===//
// Scalar unary ops for lowering to Krnl dialect.
//===----------------------------------------------------------------------===//
template <typename UnaryOp>
Value mapToLowerScalarOp(Operation *op, ArrayRef<Type> result_types,
                         ArrayRef<Value> operands,
                         ConversionPatternRewriter &rewriter) {
  /* Lower UnaryOp to Ops in the Standard dialect.
   */
  auto loc = op->getLoc();
  Type element_type = operands.front().getType();
  if (element_type.isa<IntegerType>()) {
    return rewriter.create<ScalarIOp<UnaryOp>>(loc, result_types, operands,
                                               mlir::None);
  } else if (element_type.isa<FloatType>()) {
    return rewriter.create<ScalarFOp<UnaryOp>>(loc, result_types, operands,
                                               mlir::None);
  } else {
    emitError(loc, "unsupported element type");
    return nullptr;
  }
}

//===----------------------------------------------------------------------===//
// Scalar unary ops for lowering ONNXSinhOp
//===----------------------------------------------------------------------===//
template <>
Value mapToLowerScalarOp<ONNXSinhOp>(Operation *op, ArrayRef<Type> result_types,
                                     ArrayRef<Value> operands,
                                     ConversionPatternRewriter &rewriter) {
  // ONNXSinhOp(%X) = DivFOp(SubFOp(ExpOp(%X), ExpOp(NegFOp(%X))),
  //                         ConstantOp 2)
  auto loc = op->getLoc();
  Value operand = operands[0];
  auto elementType = result_types[0];

  auto zero = rewriter.create<ConstantOp>(loc, FloatAttr::get(elementType, 0));
  auto two = rewriter.create<ConstantOp>(loc, FloatAttr::get(elementType, 2));
  auto neg = rewriter.create<SubFOp>(loc, zero, operand);
  auto exp = rewriter.create<ExpOp>(loc, operand);
  auto negExp = rewriter.create<ExpOp>(loc, neg);
  auto result = rewriter.create<DivFOp>(
      loc, rewriter.create<SubFOp>(loc, exp, negExp), two);

  return result;
}

//===----------------------------------------------------------------------===//
// Scalar unary ops for lowering ONNXCoshOp
//===----------------------------------------------------------------------===//
template <>
Value mapToLowerScalarOp<ONNXCoshOp>(Operation *op, ArrayRef<Type> result_types,
                                     ArrayRef<Value> operands,
                                     ConversionPatternRewriter &rewriter) {
  // ONNXCoshOp(%X) = DivFOp(AddFOp(ExpOp(%X), ExpOp(NegFOp(%X))),
  //                         ConstantOp 2)
  auto loc = op->getLoc();
  Value operand = operands[0];
  auto elementType = result_types[0];

  auto zero = rewriter.create<ConstantOp>(loc, FloatAttr::get(elementType, 0));
  auto two = rewriter.create<ConstantOp>(loc, FloatAttr::get(elementType, 2));
  auto neg = rewriter.create<SubFOp>(loc, zero, operand);
  auto exp = rewriter.create<ExpOp>(loc, operand);
  auto negExp = rewriter.create<ExpOp>(loc, neg);
  auto result = rewriter.create<DivFOp>(
      loc, rewriter.create<AddFOp>(loc, exp, negExp), two);

  return result;
}

//===----------------------------------------------------------------------===//
// Scalar unary ops for lowering ONNXSigmoidOp
//===----------------------------------------------------------------------===//
template <>
Value mapToLowerScalarOp<ONNXSigmoidOp>(Operation *op,
                                        ArrayRef<Type> result_types,
                                        ArrayRef<Value> operands,
                                        ConversionPatternRewriter &rewriter) {
  // ONNXSigmoidOp(%X) = DivFOp(ConstantOp 1,
  //                            AddFOp(ConstantOp 1, ExpOp(NegFOp(%X))))
  auto loc = op->getLoc();
  Value operand = operands[0];
  auto elementType = result_types[0];

  auto zero = rewriter.create<ConstantOp>(loc, FloatAttr::get(elementType, 0));
  auto one = rewriter.create<ConstantOp>(loc, FloatAttr::get(elementType, 1));
  auto neg = rewriter.create<SubFOp>(loc, zero, operand);
  auto negExp = rewriter.create<ExpOp>(loc, neg);
  auto result = rewriter.create<DivFOp>(
      loc, one, rewriter.create<AddFOp>(loc, one, negExp));

  return result;
}

//===----------------------------------------------------------------------===//
// Scalar unary ops for lowering ONNXHardSigmoidOp
//===----------------------------------------------------------------------===//
template <>
Value mapToLowerScalarOp<ONNXHardSigmoidOp>(
    Operation *op, ArrayRef<Type> result_types, ArrayRef<Value> operands,
    ConversionPatternRewriter &rewriter) {
  // %Y = AddFOp(MulFOp(alpha, %X), beta)
  // %Z = SelectOp(CmpFOp(OGT, %Y, Constant 0),
  //               %Y,
  //               Constant 0)
  // ONNXHardSigmoidOp(%X) = SelectOp(CmpFOp(OLT, %Z, Constant 1),
  //                                  %Z,
  //                                  Constant 1)
  auto loc = op->getLoc();
  Value operand = operands[0];
  auto alphaAttribute = FloatAttr::get(rewriter.getF32Type(),
      llvm::dyn_cast<ONNXHardSigmoidOp>(op).alpha().convertToFloat());
  auto betaAttribute = FloatAttr::get(rewriter.getF32Type(),
      llvm::dyn_cast<ONNXHardSigmoidOp>(op).beta().convertToFloat());
  auto elementType = result_types[0];

  auto zero = rewriter.create<ConstantOp>(loc, FloatAttr::get(elementType, 0));
  auto one = rewriter.create<ConstantOp>(loc, FloatAttr::get(elementType, 1));
  auto alpha = rewriter.create<ConstantOp>(loc, alphaAttribute);
  auto beta = rewriter.create<ConstantOp>(loc, betaAttribute);

  auto add = rewriter.create<AddFOp>(
      loc, rewriter.create<MulFOp>(loc, alpha, operand), beta);
  auto maxPredicate =
      rewriter.create<CmpFOp>(loc, CmpFPredicate::OGT, add, zero);
  auto max = rewriter.create<SelectOp>(loc, maxPredicate, add, zero);
  auto minPredicate =
      rewriter.create<CmpFOp>(loc, CmpFPredicate::OLT, max, one);
  auto result = rewriter.create<SelectOp>(loc, minPredicate, max, one);

  return result;
}

//===----------------------------------------------------------------------===//
// Scalar unary ops for lowering ONNXEluOp
//===----------------------------------------------------------------------===//
template <>
Value mapToLowerScalarOp<ONNXEluOp>(Operation *op, ArrayRef<Type> result_types,
                                    ArrayRef<Value> operands,
                                    ConversionPatternRewriter &rewriter) {
  // ONNXEluOp(%X) = SelectOp(CmpFOp(OLT, %X, ConstantOp 0),
  //                          MulFOp(alpha, SubFOp(ExpOp(%X), 1)),
  //                          %X)
  auto loc = op->getLoc();
  Value operand = operands[0];
  auto elementType = result_types[0];

  auto alphaAttribute = FloatAttr::get(rewriter.getF32Type(),
      llvm::dyn_cast<ONNXEluOp>(op).alpha().convertToFloat());
  auto zero = rewriter.create<ConstantOp>(loc, FloatAttr::get(elementType, 0));
  auto one = rewriter.create<ConstantOp>(loc, FloatAttr::get(elementType, 1));
  auto alpha = rewriter.create<ConstantOp>(loc, alphaAttribute);
  auto exp = rewriter.create<ExpOp>(loc, operand);
  auto lessThanZero =
      rewriter.create<CmpFOp>(loc, CmpFPredicate::OLT, operand, zero);
  auto result = rewriter.create<SelectOp>(
      loc, lessThanZero,
      rewriter.create<MulFOp>(loc, alpha,
                              rewriter.create<SubFOp>(loc, exp, one)),
      operand);

  return result;
}

//===----------------------------------------------------------------------===//
// Scalar unary ops for lowering ONNXReluOp
//===----------------------------------------------------------------------===//
template <>
Value mapToLowerScalarOp<ONNXReluOp>(Operation *op, ArrayRef<Type> result_types,
                                     ArrayRef<Value> operands,
                                     ConversionPatternRewriter &rewriter) {
  // ONNXReluOp(%X) = SelectOp(CmpFOp(OLT, %X, ConstantOp 0),
  //                           ConstantOp 0,
  //                           %X)
  auto loc = op->getLoc();
  Value operand = operands[0];
  auto elementType = result_types[0];

  auto zero = rewriter.create<ConstantOp>(loc, FloatAttr::get(elementType, 0));
  auto lessThanZero =
      rewriter.create<CmpFOp>(loc, CmpFPredicate::OLT, operand, zero);
  auto result = rewriter.create<SelectOp>(loc, lessThanZero, zero, operand);

  return result;
}

//===----------------------------------------------------------------------===//
// Scalar unary ops for lowering ONNXLeakyReluOp
//===----------------------------------------------------------------------===//
template <>
Value mapToLowerScalarOp<ONNXLeakyReluOp>(Operation *op,
                                          ArrayRef<Type> result_types,
                                          ArrayRef<Value> operands,
                                          ConversionPatternRewriter &rewriter) {
  // ONNXLeakyReluOp(%X) = SelectOp(CmpFOp(OLT, %X, ConstantOp 0),
  //                                MulFOp(alpha, %X),
  //                                %X)
  auto loc = op->getLoc();
  Value operand = operands[0];
  auto elementType = result_types[0];

  auto alphaAttribute = FloatAttr::get(rewriter.getF32Type(),
      llvm::dyn_cast<ONNXLeakyReluOp>(op).alpha().convertToFloat());
  auto zero = rewriter.create<ConstantOp>(loc, FloatAttr::get(elementType, 0));
  auto alpha = rewriter.create<ConstantOp>(loc, alphaAttribute);
  auto lessThanZero =
      rewriter.create<CmpFOp>(loc, CmpFPredicate::OLT, operand, zero);
  auto result = rewriter.create<SelectOp>(
      loc, lessThanZero, rewriter.create<MulFOp>(loc, alpha, operand), operand);

  return result;
}

//===----------------------------------------------------------------------===//
// Scalar unary ops for lowering ONNXSeluOp
//===----------------------------------------------------------------------===//
template <>
Value mapToLowerScalarOp<ONNXSeluOp>(Operation *op, ArrayRef<Type> result_types,
                                     ArrayRef<Value> operands,
                                     ConversionPatternRewriter &rewriter) {
  // ONNXSeluOp(%X) = SelectOp(CmpFOp(OGT, %X, ConstantOp 0),
  //                           MulFOp(gamma, %X),
  //                           MulFOp(gamma,
  //                                  SubFOp(MulFOp(alpha, ExpOp(%X)),
  //                                         alpha)))
  auto loc = op->getLoc();
  Value operand = operands[0];
  auto alphaAttribute = FloatAttr::get(rewriter.getF32Type(),
      llvm::dyn_cast<ONNXSeluOp>(op).alpha().convertToFloat());
  auto gammaAttribute = FloatAttr::get(rewriter.getF32Type(),
      llvm::dyn_cast<ONNXSeluOp>(op).gamma().convertToFloat());
  auto elementType = result_types[0];

  auto zero = rewriter.create<ConstantOp>(loc, FloatAttr::get(elementType, 0));
  auto alpha = rewriter.create<ConstantOp>(loc, alphaAttribute);
  auto gamma = rewriter.create<ConstantOp>(loc, gammaAttribute);
  auto exp = rewriter.create<ExpOp>(loc, operand);
  auto greaterThanZero =
      rewriter.create<CmpFOp>(loc, CmpFPredicate::OGT, operand, zero);
  auto select = rewriter.create<SelectOp>(
      loc, greaterThanZero, operand,
      rewriter.create<SubFOp>(loc, rewriter.create<MulFOp>(loc, alpha, exp),
                              alpha));
  auto result = rewriter.create<MulFOp>(loc, gamma, select);

  return result;
}

//===----------------------------------------------------------------------===//
// Scalar unary ops for lowering ONNXReciprocalOp
//===----------------------------------------------------------------------===//
template <>
Value mapToLowerScalarOp<ONNXReciprocalOp>(
    Operation *op, ArrayRef<Type> result_types, ArrayRef<Value> operands,
    ConversionPatternRewriter &rewriter) {
  // ONNXReciprocalOp(%X) = DivFOp(ConstantOp 1, %X)
  auto loc = op->getLoc();
  Value operand = operands[0];
  auto elementType = result_types[0];

  auto one = rewriter.create<ConstantOp>(loc, FloatAttr::get(elementType, 1));
  auto result = rewriter.create<DivFOp>(loc, one, operand);

  return result;
}

//===----------------------------------------------------------------------===//
// Scalar unary ops for lowering ONNXSoftplusOp
//===----------------------------------------------------------------------===//
template <>
Value mapToLowerScalarOp<ONNXSoftplusOp>(
    Operation *op, ArrayRef<Type> result_types, ArrayRef<Value> operands,
    ConversionPatternRewriter &rewriter) {
  // ONNXSoftplusOp(%X) = LogOp(AddFOp(ExpOp(%X), ConstantOp 1))
  auto loc = op->getLoc();
  Value operand = operands[0];
  auto elementType = result_types[0];

  auto exp = rewriter.create<ExpOp>(loc, operand);
  auto one = rewriter.create<ConstantOp>(loc, FloatAttr::get(elementType, 1));
  auto add = rewriter.create<AddFOp>(loc, exp, one);
  auto result = rewriter.create<LogOp>(loc, add);

  return result;
}

//===----------------------------------------------------------------------===//
// Scalar unary ops for lowering ONNXSoftsignOp
//===----------------------------------------------------------------------===//
template <>
Value mapToLowerScalarOp<ONNXSoftsignOp>(
    Operation *op, ArrayRef<Type> result_types, ArrayRef<Value> operands,
    ConversionPatternRewriter &rewriter) {
  // ONNXSoftsignOp(%X) = DivFOp(ConstantOp 1, %X)
  auto loc = op->getLoc();
  Value operand = operands[0];
  auto elementType = result_types[0];

  auto abs = rewriter.create<AbsFOp>(loc, operand);
  auto one = rewriter.create<ConstantOp>(loc, FloatAttr::get(elementType, 1));
  auto add = rewriter.create<AddFOp>(loc, abs, one);
  auto result = rewriter.create<DivFOp>(loc, operand, add);

  return result;
}

//===----------------------------------------------------------------------===//
// Scalar unary ops for lowering ONNXMaxOp
//===----------------------------------------------------------------------===//
template <>
Value mapToLowerScalarOp<ONNXMaxOp>(Operation *op, ArrayRef<Type> result_types,
                                    ArrayRef<Value> operands,
                                    ConversionPatternRewriter &rewriter) {
  // ONNXMaxOp(%X, %Y) = SelectOp(CmpFOp(OGT, %X, %Y),
  //                              %X,
  //                              %Y)
  auto loc = op->getLoc();
  Value lhs = operands[0];
  Value rhs = operands[1];
  auto max = rewriter.create<CmpFOp>(loc, CmpFPredicate::OGT, lhs, rhs);
  auto result = rewriter.create<SelectOp>(loc, max, lhs, rhs);
  return result;
}

//===----------------------------------------------------------------------===//
// Scalar unary ops for lowering ONNXMinOp
//===----------------------------------------------------------------------===//
template <>
Value mapToLowerScalarOp<ONNXMinOp>(Operation *op, ArrayRef<Type> result_types,
                                    ArrayRef<Value> operands,
                                    ConversionPatternRewriter &rewriter) {
  // ONNXMinOp(%X, %Y) = SelectOp(CmpFOp(OLT, %X, %Y),
  //                              %X,
  //                              %Y)
  auto loc = op->getLoc();
  Value lhs = operands[0];
  Value rhs = operands[1];
  auto min = rewriter.create<CmpFOp>(loc, CmpFPredicate::OLT, lhs, rhs);
  auto result = rewriter.create<SelectOp>(loc, min, lhs, rhs);
  return result;
}

// Element-wise unary ops lowering to Krnl dialect.
//===----------------------------------------------------------------------===//
template <typename ElementwiseUnaryOp>
struct ONNXElementwiseUnaryOpLowering : public ConversionPattern {
  ONNXElementwiseUnaryOpLowering(MLIRContext *ctx)
      : ConversionPattern(ElementwiseUnaryOp::getOperationName(), 1, ctx) {}
  PatternMatchResult
  matchAndRewrite(Operation *op, ArrayRef<Value> operands,
                  ConversionPatternRewriter &rewriter) const final {
    // TODO: Check that the types are valid.
    // An element-wise unary operation must have all operands and the result of
    // the same type. This should have been verified by the verifier.
    auto tensorType = (*op->result_type_begin()).cast<TensorType>();
    auto loc = op->getLoc();

    // Insert an allocation and deallocation for the result of this operation.
    auto memRefType = convertTensorToMemRef(tensorType);

    // If the output has a dynamic dimension, pass the operands required for
    // each dynamic dimension to the AllocOp. The first operand of the
    // operation is used. The operands of the op need to match in terms of
    // dimensions with the result at this pre-optimization phase.
    // TODO: verify that dimensions match.
    // TODO: can the dimension of the result differ after optimizations?
    Value alloc;
    bool insertDealloc = checkInsertDealloc(op);

    if (hasAllConstantDimensions(memRefType))
      alloc = insertAllocAndDealloc(memRefType, loc, rewriter, insertDealloc);
    else
      alloc = insertAllocAndDealloc(memRefType, loc, rewriter, insertDealloc,
                                    {operands[0]});

    // Number of loops
    auto memRefShape = memRefType.getShape();
    int64_t rank = memRefShape.size();

    // Define loops.
    auto loopsOp = rewriter.create<KrnlDefineLoopsOp>(loc, rank);
    std::vector<Value> originalLoops;
    originalLoops.reserve(rank);
    for (auto result : loopsOp.getResults()) {
      originalLoops.push_back(result);
    }

    // Define loop optimization.
    auto optimizedLoopsOp = rewriter.create<KrnlOptimizeLoopsOp>(loc, rank);
    std::vector<Value> optimizedLoops;
    optimizedLoops.reserve(rank);
    for (auto result : optimizedLoopsOp.getResults()) {
      optimizedLoops.push_back(result);
    }
    Block &optimizationBlock = optimizedLoopsOp.region().front();

    KrnlIterateOperandPack pack(rewriter, originalLoops, optimizedLoops);
    // Iterate over the loop nest.
    // TODO (Tian): move this logic inside KrnlIterateOp. Pass MemRefShape
    // to KrnlIterateOp instead.
    for (int i = 0; i < rank; ++i) {
      if (memRefShape[i] < 0) {
        pack.pushConstantBound(0);
        pack.pushOperandBound(
            rewriter.create<DimOp>(loc, operands[0], i).getResult());
      } else {
        pack.pushConstantBound(0);
        pack.pushConstantBound(memRefShape[i]);
      }
    }

    auto iterateOp = rewriter.create<KrnlIterateOp>(loc, pack);
    Block &iterationBlock = iterateOp.bodyRegion().front();

    // Now perform the insertions into the body of the
    // just generated instructions:

    // 1. Insert any optimizations in the KrnlOptimizeLoopsOp body.
    rewriter.setInsertionPointToEnd(&optimizationBlock);
    // Return from KrnlOptimizeLoopsOp body.
    // When no optimizations are present we just return the loops
    // unchaged.
    rewriter.create<KrnlReturnLoopsOp>(loc, originalLoops);
    rewriter.setInsertionPoint(optimizedLoopsOp);

    // 2. Insert instructions inside the KernelIterateOp body.
    rewriter.setInsertionPointToStart(&iterationBlock);

    // Handle the operation:
    SmallVector<Value, 4> loopIVs;
    for (auto arg : iterationBlock.getArguments())
      loopIVs.push_back(arg);

    auto loadedVal = rewriter.create<LoadOp>(loc, operands[0], loopIVs);
    auto loweredOpResult = mapToLowerScalarOp<ElementwiseUnaryOp>(
        op, memRefType.getElementType(), {loadedVal}, rewriter);
    // Store result in the resulting array.
    rewriter.create<StoreOp>(loc, loweredOpResult, alloc, loopIVs);

    rewriter.replaceOp(op, alloc);

    return matchSuccess();
  }
};

// Element-wise variadic ops lowering to Krnl dialect.
//===----------------------------------------------------------------------===//
template <typename ElementwiseVariadicOp>
struct ONNXElementwiseVariadicOpLowering : public ConversionPattern {
  ONNXElementwiseVariadicOpLowering(MLIRContext *ctx)
      : ConversionPattern(ElementwiseVariadicOp::getOperationName(), 1, ctx) {}
  PatternMatchResult
  matchAndRewrite(Operation *op, ArrayRef<Value> operands,
                  ConversionPatternRewriter &rewriter) const final {
    // TODO: Check that the types are valid.
    // An element-wise variadic operation must have all operands and the result
    // of the same type. This should have been verified by the verifier.
    auto tensorType = (*op->result_type_begin()).cast<TensorType>();
    auto loc = op->getLoc();
    auto numArgs = op->getNumOperands();

    // Insert an allocation and deallocation for the result of this operation.
    auto memRefType = convertTensorToMemRef(tensorType);

    Value alloc;
    bool insertDealloc = checkInsertDealloc(op);
    // If the output has a dynamic dimension, we compute its dimension at
    // runtime by using dimensions from the operands.
    // In particular, we need to know from which operand a result dimension
    // comes from.
    // TODO: can the dimension of the result differ after optimizations?
    if (hasAllConstantDimensions(memRefType))
      alloc = insertAllocAndDealloc(memRefType, loc, rewriter, insertDealloc);
    else
      alloc = insertAllocAndDealloc(memRefType, loc, rewriter, insertDealloc,
                                    operands);

    // Number of loops
    auto memRefShape = memRefType.getShape();
    int64_t rank = memRefShape.size();

    // Define loops.
    auto loopsOp = rewriter.create<KrnlDefineLoopsOp>(loc, rank);
    std::vector<Value> originalLoops;
    originalLoops.reserve(rank);
    for (auto result : loopsOp.getResults()) {
      originalLoops.push_back(result);
    }

    // Define loop optimization.
    auto optimizedLoopsOp = rewriter.create<KrnlOptimizeLoopsOp>(loc, rank);
    std::vector<Value> optimizedLoops;
    optimizedLoops.reserve(rank);
    for (auto result : optimizedLoopsOp.getResults()) {
      optimizedLoops.push_back(result);
    }
    Block &optimizationBlock = optimizedLoopsOp.region().front();

    KrnlIterateOperandPack pack(rewriter, originalLoops, optimizedLoops);
    // Iterate over the loop nest.
    // TODO (Tian): move this logic inside KrnlIterateOp. Pass MemRefShape
    // to KrnlIterateOp instead.
    for (int i = 0; i < rank; ++i) {
      if (memRefShape[i] < 0) {
        pack.pushConstantBound(0);
        pack.pushOperandBound(
            rewriter.create<DimOp>(loc, alloc, i).getResult());
      } else {
        pack.pushConstantBound(0);
        pack.pushConstantBound(memRefShape[i]);
      }
    }

    // Get run-time dimension information for unknown dimensions used for
    // broadcasting.
    std::map<int, std::map<int, Value>> broadcastedDimInfo =
        getBroadcastedDimInfo(loc, rewriter, memRefType, operands);

    auto iterateOp = rewriter.create<KrnlIterateOp>(loc, pack);
    Block &iterationBlock = iterateOp.bodyRegion().front();

    // Now perform the insertions into the body of the
    // just generated instructions:

    // 1. Insert any optimizations in the KrnlOptimizeLoopsOp body.
    rewriter.setInsertionPointToEnd(&optimizationBlock);
    // Return from KrnlOptimizeLoopsOp body.
    // When no optimizations are present we just return the loops unchaged.
    rewriter.create<KrnlReturnLoopsOp>(loc, originalLoops);
    rewriter.setInsertionPoint(optimizedLoopsOp);

    // 2. Insert instructions inside the KernelIterateOp body.
    rewriter.setInsertionPointToStart(&iterationBlock);

    // Handle the operation:
    SmallVector<Value, 4> loopIVs;
    for (auto arg : iterationBlock.getArguments())
      loopIVs.push_back(arg);

    // Fold over operands for each of their scalar values
    Value accumulated, next;
    auto accumulatedLoopIVs = getLoopIVsForBroadcasting(
        loc, rewriter, loopIVs, operands[0], broadcastedDimInfo[0]);
    accumulated = rewriter.create<LoadOp>(loc, operands[0], accumulatedLoopIVs);
    for (unsigned i = 1; i < numArgs; i++) {
      auto nextLoopIVs = getLoopIVsForBroadcasting(
          loc, rewriter, loopIVs, operands[i], broadcastedDimInfo[i]);
      next = rewriter.create<LoadOp>(loc, operands[i], nextLoopIVs);
      accumulated = mapToLowerScalarOp<ElementwiseVariadicOp>(
          op, memRefType.getElementType(), {accumulated, next}, rewriter);
    }
    // Store result in the resulting array.
    rewriter.create<StoreOp>(loc, accumulated, alloc, loopIVs);

    rewriter.replaceOp(op, alloc);

    return matchSuccess();
  }
};

struct ONNXSoftmaxOpLowering : public ConversionPattern {
  ONNXSoftmaxOpLowering(MLIRContext *ctx)
      : ConversionPattern(mlir::ONNXSoftmaxOp::getOperationName(), 1, ctx) {}
  PatternMatchResult
  matchAndRewrite(Operation *op, ArrayRef<Value> operands,
                  ConversionPatternRewriter &rewriter) const final {
    // softmax(x) = let max_x = max(x) in
    //                let exp_x = exp(x - max_x) in
    //                  let sum = sum(exp_x) in
    //                    exp_x / sum
    auto tensorType = (*op->result_type_begin()).cast<RankedTensorType>();
    int64_t rank = tensorType.getRank();
    int64_t axis = llvm::dyn_cast<ONNXSoftmaxOp>(op).axis().getSExtValue();
    axis = axis >= 0 ? axis : rank + axis;
    assert(axis >= -rank && axis <= rank - 1);

    auto loc = op->getLoc();

    // Insert an allocation and deallocation for the result of this operation.
    auto memRefType = convertTensorToMemRef(tensorType);
    auto elementType = memRefType.getElementType();

    Value alloc;
    bool insertDealloc = checkInsertDealloc(op);
    if (hasAllConstantDimensions(memRefType))
      alloc = insertAllocAndDealloc(memRefType, loc, rewriter, insertDealloc);
    else
      alloc = insertAllocAndDealloc(memRefType, loc, rewriter, insertDealloc,
                                    operands[0]);

    // Shape of the result
    auto memRefShape = memRefType.getShape();

    // Insert allocations and deallocations for sum and max.
    MemRefType scalarMemRefType = MemRefType::get({}, elementType, {}, 0);
    Value sumOp = insertAllocAndDealloc(scalarMemRefType, loc, rewriter, true);
    Value maxOp = insertAllocAndDealloc(scalarMemRefType, loc, rewriter, true);
    Value zero =
        rewriter.create<ConstantOp>(loc, FloatAttr::get(elementType, 0));
    Value negInfinity = rewriter.create<ConstantOp>(
        loc,
        FloatAttr::get(elementType, -std::numeric_limits<float>::infinity()));

    // Define loops.
    auto loopsOp = rewriter.create<KrnlDefineLoopsOp>(loc, rank);
    std::vector<Value> originalLoops;
    originalLoops.reserve(rank);
    for (auto result : loopsOp.getResults()) {
      originalLoops.push_back(result);
    }

    // Define loop optimization.
    auto optimizedLoopsOp = rewriter.create<KrnlOptimizeLoopsOp>(loc, rank);
    std::vector<Value> optimizedLoops;
    optimizedLoops.reserve(rank);
    for (auto result : optimizedLoopsOp.getResults()) {
      optimizedLoops.push_back(result);
    }
    Block &optimizationBlock = optimizedLoopsOp.region().front();

    // Coerce the input into a 2-D tensor. `axis` will be the coercing point.
    // This coercing follows the softmax definition in ONNX:
    // https://github.com/onnx/onnx/blob/master/docs/Operators.md#Softmax
    // Here, we create an outer loop and inner loop for handling the two
    // dimensions. The outer loop is only created once `axis` is not zero.

    // Define an outer loop with respect to axis.
    std::vector<Value> outerLoops, optimizedOuterLoops;
    outerLoops.reserve(axis);
    optimizedOuterLoops.reserve(axis);
    for (int i = 0; i < axis; ++i) {
      outerLoops.push_back(originalLoops[i]);
      optimizedOuterLoops.push_back(optimizedLoops[i]);
    }
    KrnlIterateOperandPack outerPack(rewriter, outerLoops, optimizedOuterLoops);
    for (int i = 0; i < axis; ++i) {
      if (memRefShape[i] < 0) {
        outerPack.pushConstantBound(0);
        outerPack.pushOperandBound(
            rewriter.create<DimOp>(loc, operands[0], i).getResult());
      } else {
        outerPack.pushConstantBound(0);
        outerPack.pushConstantBound(memRefShape[i]);
      }
    }
    // Define an inner loop with respect to axis.
    std::vector<Value> innerLoops, optimizedInnerLoops;
    innerLoops.reserve(rank - axis);
    optimizedInnerLoops.reserve(rank - axis);
    for (int i = axis; i < rank; ++i) {
      innerLoops.push_back(originalLoops[i]);
      optimizedInnerLoops.push_back(optimizedLoops[i]);
    }
    KrnlIterateOperandPack innerPack(rewriter, innerLoops, optimizedInnerLoops);
    for (int i = axis; i < rank; ++i) {
      if (memRefShape[i] < 0) {
        innerPack.pushConstantBound(0);
        innerPack.pushOperandBound(
            rewriter.create<DimOp>(loc, operands[0], i).getResult());
      } else {
        innerPack.pushConstantBound(0);
        innerPack.pushConstantBound(memRefShape[i]);
      }
    }

    KrnlIterateOp outerIterateOp, maxIterateOp, sumIterateOp, softmaxIterateOp;
    SmallVector<Value, 4> outerLoopIVs;
    if (axis != 0) {
      outerIterateOp = rewriter.create<KrnlIterateOp>(loc, outerPack);

      // No optimization
      rewriter.setInsertionPointToEnd(&optimizationBlock);
      rewriter.create<KrnlReturnLoopsOp>(loc, originalLoops);
      rewriter.setInsertionPoint(optimizedLoopsOp);

      // Insert instructions inside the outer loop.
      Block &outerIterationBlock = outerIterateOp.bodyRegion().front();
      rewriter.setInsertionPointToStart(&outerIterationBlock);
      for (auto arg : outerIterationBlock.getArguments())
        outerLoopIVs.push_back(arg);

      // Reset accumulators.
      rewriter.create<StoreOp>(loc, zero, sumOp);
      rewriter.create<StoreOp>(loc, negInfinity, maxOp);

      // Create an inner loop to compute max.
      maxIterateOp = rewriter.create<KrnlIterateOp>(loc, innerPack);
      // Create an inner loop to compute sum.
      sumIterateOp = rewriter.create<KrnlIterateOp>(loc, innerPack);
      // Create an inner loop to compute softmax.
      softmaxIterateOp = rewriter.create<KrnlIterateOp>(loc, innerPack);
    } else {
      // Reset accumulators.
      rewriter.create<StoreOp>(loc, zero, sumOp);
      rewriter.create<StoreOp>(loc, negInfinity, maxOp);

      // Create an inner loop to compute max.
      maxIterateOp = rewriter.create<KrnlIterateOp>(loc, innerPack);
      // Create an inner loop to compute sum.
      sumIterateOp = rewriter.create<KrnlIterateOp>(loc, innerPack);
      // Create an inner loop to compute softmax.
      softmaxIterateOp = rewriter.create<KrnlIterateOp>(loc, innerPack);

      // No optimization
      rewriter.setInsertionPointToEnd(&optimizationBlock);
      rewriter.create<KrnlReturnLoopsOp>(loc, originalLoops);
      rewriter.setInsertionPoint(optimizedLoopsOp);
    }

    // Insert instructions inside the max loop.
    Block &maxIterationBlock = maxIterateOp.bodyRegion().front();
    rewriter.setInsertionPointToStart(&maxIterationBlock);

    // Get induction variables.
    SmallVector<Value, 4> maxLoopIVs;
    for (auto arg : outerLoopIVs)
      maxLoopIVs.push_back(arg);
    for (auto arg : maxIterationBlock.getArguments())
      maxLoopIVs.push_back(arg);

    // Compute the max value.
    Value max = rewriter.create<LoadOp>(loc, maxOp);
    Value nextMax = rewriter.create<LoadOp>(loc, operands[0], maxLoopIVs);
    auto maxCond =
        rewriter.create<CmpFOp>(loc, CmpFPredicate::OGT, max, nextMax);
    max = rewriter.create<SelectOp>(loc, maxCond, max, nextMax);
    rewriter.create<StoreOp>(loc, max, maxOp);

    // Get the max.
    rewriter.setInsertionPoint(sumIterateOp);
    max = rewriter.create<LoadOp>(loc, maxOp);

    // Insert instructions inside the sum loop.
    Block &sumIterationBlock = sumIterateOp.bodyRegion().front();
    rewriter.setInsertionPointToStart(&sumIterationBlock);

    // Get induction variables.
    SmallVector<Value, 4> sumLoopIVs;
    for (auto arg : outerLoopIVs)
      sumLoopIVs.push_back(arg);
    for (auto arg : sumIterationBlock.getArguments())
      sumLoopIVs.push_back(arg);

    // Sum up values.
    Value sum = rewriter.create<LoadOp>(loc, sumOp);
    Value next = rewriter.create<LoadOp>(loc, operands[0], sumLoopIVs);
    Value sub = rewriter.create<SubFOp>(loc, next, max);
    Value exp = rewriter.create<ExpOp>(loc, sub);
    sum = rewriter.create<AddFOp>(loc, sum, exp);
    rewriter.create<StoreOp>(loc, sum, sumOp);
    // Store intermediate values in the result to avoid recomputation.
    rewriter.create<StoreOp>(loc, exp, alloc, sumLoopIVs);

    // Get the sum.
    rewriter.setInsertionPoint(softmaxIterateOp);
    sum = rewriter.create<LoadOp>(loc, sumOp);

    // Insert instructions inside the softmax loop.
    Block &softmaxIterationBlock = softmaxIterateOp.bodyRegion().front();
    rewriter.setInsertionPointToStart(&softmaxIterationBlock);

    // Get induction variables.
    SmallVector<Value, 4> softmaxLoopIVs;
    for (auto arg : outerLoopIVs)
      softmaxLoopIVs.push_back(arg);
    for (auto arg : softmaxIterationBlock.getArguments())
      softmaxLoopIVs.push_back(arg);

    // Compute softmax.
    Value expLoadedVal = rewriter.create<LoadOp>(loc, alloc, softmaxLoopIVs);
    Value result = rewriter.create<DivFOp>(loc, expLoadedVal, sum);
    rewriter.create<StoreOp>(loc, result, alloc, softmaxLoopIVs);

    rewriter.replaceOp(op, alloc);

    return matchSuccess();
  }
};

struct ONNXReshapeOpLowering : public ConversionPattern {
  ONNXReshapeOpLowering(MLIRContext *ctx)
      : ConversionPattern(mlir::ONNXReshapeOp::getOperationName(), 1, ctx) {}

  PatternMatchResult
  matchAndRewrite(Operation *op, ArrayRef<Value> operands,
                  ConversionPatternRewriter &rewriter) const final {
    auto tensorType = (*op->result_type_begin()).cast<TensorType>();
    auto loc = op->getLoc();

    // Insert an allocation and deallocation for the result of this operation.
    auto memRefType = convertTensorToMemRef(tensorType);
    Value alloc;

    // Compute size in bytes.
    Value tensorSize = rewriter.create<ConstantOp>(
        loc, rewriter.getIntegerAttr(rewriter.getIntegerType(64),
                                     getMemRefEltSizeInBytes(memRefType)));
    bool insertDealloc = checkInsertDealloc(op);
    if (hasAllConstantDimensions(memRefType)) {
      alloc = insertAllocAndDealloc(memRefType, loc, rewriter, insertDealloc);
    } else {
      auto memRefShape = memRefType.getShape();
      auto inputShape = operands[0].getType().cast<MemRefType>().getShape();
      SmallVector<Value, 4> allocOperands;
      for (int i = 0; i < memRefShape.size(); ++i) {
        // The shape array can always be used to construct shape information of
        // the result.
        Value index = rewriter.create<ConstantOp>(
            loc, rewriter.getIntegerAttr(rewriter.getIndexType(), i));
        // Load index from array of indices.
        Value loadedVal = rewriter.create<LoadOp>(loc, operands[1], index);
        // If a dimension is zero, the actual dimension value is taken from the
        // input tensor.
        if (i < inputShape.size()) {
          Value dimVal;
          auto dimTy = loadedVal.getType().cast<IntegerType>();
          if (inputShape[i] < 0) {
            Value dim = rewriter.create<DimOp>(loc, operands[0], i);
            dimVal = rewriter.create<IndexCastOp>(loc, dim, dimTy);
          } else {
            dimVal = rewriter.create<ConstantOp>(
                loc, rewriter.getIntegerAttr(dimTy, inputShape[i]));
          }
          auto zero = rewriter.create<ConstantOp>(
              loc, rewriter.getIntegerAttr(dimTy, 0));
          auto isZero =
              rewriter.create<CmpIOp>(loc, CmpIPredicate::eq, loadedVal, zero);
          loadedVal = rewriter.create<SelectOp>(loc, isZero, dimVal, loadedVal);
        }
        // Check if the loaded index is already the correct width of 64 bits.
        // Convert the value to a 64 bit integer if needed.
        Value int64LoadedVal = loadedVal;
        if (loadedVal.getType().cast<IntegerType>().getWidth() < 64)
          int64LoadedVal = rewriter.create<ZeroExtendIOp>(
              loc, loadedVal, rewriter.getIntegerType(64));
        tensorSize = rewriter.create<MulIOp>(loc, tensorSize, int64LoadedVal);
        allocOperands.push_back(rewriter.create<IndexCastOp>(
              loc, loadedVal, rewriter.getIndexType()));
      }
      AllocOp allocateMemref =
          rewriter.create<AllocOp>(loc, memRefType, allocOperands);

      // Make sure to allocate at the beginning of the block if
      // all dimensions are known.
      auto *parentBlock = allocateMemref.getOperation()->getBlock();
      if (insertDealloc) {
        auto dealloc = rewriter.create<DeallocOp>(loc, allocateMemref);
        dealloc.getOperation()->moveBefore(&parentBlock->back());
      }

      alloc = allocateMemref;
    }

    rewriter.create<KrnlMemcpyOp>(loc, alloc, operands[0], tensorSize);
    rewriter.replaceOp(op, alloc);

    return matchSuccess();
  }
};

<<<<<<< HEAD
struct ONNXTransposeOpLowering : public ConversionPattern {
  ONNXTransposeOpLowering(MLIRContext *ctx)
      : ConversionPattern(mlir::ONNXTransposeOp::getOperationName(), 1, ctx) {}
=======
struct ONNXGemmOpLowering : public ConversionPattern {
  ONNXGemmOpLowering(MLIRContext *ctx)
      : ConversionPattern(mlir::ONNXGemmOp::getOperationName(), 1, ctx) {}

>>>>>>> 400676e3
  PatternMatchResult
  matchAndRewrite(Operation *op, ArrayRef<Value> operands,
                  ConversionPatternRewriter &rewriter) const final {
    auto tensorType = (*op->result_type_begin()).cast<TensorType>();
    auto loc = op->getLoc();

<<<<<<< HEAD
    // Insert an allocation and deallocation for the result of this operation.
    auto memRefType = convertTensorToMemRef(tensorType);
    Value alloc;
    bool insertDealloc = checkInsertDealloc(op);

    if (hasAllConstantDimensions(memRefType))
      alloc = insertAllocAndDealloc(memRefType, loc, rewriter, insertDealloc);
    else
      alloc = insertAllocAndDealloc(memRefType, loc, rewriter, insertDealloc,
                                    {operands[0]});

    // Number of loops
    auto memRefShape = memRefType.getShape();
    int64_t rank = memRefShape.size();

    // Define loops.
    auto loopsOp = rewriter.create<KrnlDefineLoopsOp>(loc, rank);
    std::vector<Value> originalLoops;
    originalLoops.reserve(rank);
=======
    Value A, B, C;
    A = operands[0];
    B = operands[1];
    C = operands[2];

    auto alphaAttr = FloatAttr::get(tensorType.getElementType(),
        llvm::dyn_cast<ONNXGemmOp>(op).alpha().convertToFloat());
    auto betaAttr = FloatAttr::get(tensorType.getElementType(),
        llvm::dyn_cast<ONNXGemmOp>(op).beta().convertToFloat());
    auto alpha = rewriter.create<ConstantOp>(loc, alphaAttr);
    auto beta = rewriter.create<ConstantOp>(loc, betaAttr);

    bool isTransA = (llvm::dyn_cast<ONNXGemmOp>(op).transA() != 0);
    bool isTransB = (llvm::dyn_cast<ONNXGemmOp>(op).transB() != 0);

    // Result type
    auto memRefType = convertTensorToMemRef(tensorType);

    // Insert an allocation and deallocation for the result of this operation.
    Value alloc;
    bool insertDealloc = checkInsertDealloc(op);
    if (hasAllConstantDimensions(memRefType))
      alloc = insertAllocAndDealloc(memRefType, loc, rewriter, insertDealloc);
    else {
      auto memRefShape = memRefType.getShape();
      SmallVector<Value, 2> allocOperands;
      if (memRefShape[0] < 0) {
        auto dim = rewriter.create<DimOp>(loc, A, (isTransA) ? 1 : 0);
        allocOperands.emplace_back(dim);
      }
      if (memRefShape[1] < 0) {
        auto dim = rewriter.create<DimOp>(loc, B, (isTransB) ? 0 : 1);
        allocOperands.emplace_back(dim);
      }
      alloc = rewriter.create<AllocOp>(loc, memRefType, allocOperands);
      if (insertDealloc) {
        auto *parentBlock = alloc.getDefiningOp()->getBlock();
        auto dealloc = rewriter.create<DeallocOp>(loc, alloc);
        dealloc.getOperation()->moveBefore(&parentBlock->back());
      }
    }

    // Number of loops
    auto memRefShape = memRefType.getShape();
    int64_t numLoops = 3;

    // Define loops.
    auto loopsOp = rewriter.create<KrnlDefineLoopsOp>(loc, numLoops);
    std::vector<Value> originalLoops;
    originalLoops.reserve(numLoops);
>>>>>>> 400676e3
    for (auto result : loopsOp.getResults()) {
      originalLoops.push_back(result);
    }

<<<<<<< HEAD
    // Define loop optimization.
    auto optimizedLoopsOp = rewriter.create<KrnlOptimizeLoopsOp>(loc, rank);
    std::vector<Value> optimizedLoops;
    optimizedLoops.reserve(rank);
=======
    auto optimizedLoopsOp = rewriter.create<KrnlOptimizeLoopsOp>(loc, numLoops);
    std::vector<Value> optimizedLoops;
    optimizedLoops.reserve(numLoops);
>>>>>>> 400676e3
    for (auto result : optimizedLoopsOp.getResults()) {
      optimizedLoops.push_back(result);
    }
    Block &optimizationBlock = optimizedLoopsOp.region().front();

<<<<<<< HEAD
    KrnlIterateOperandPack pack(rewriter, originalLoops, optimizedLoops);
    // Iterate over the loop nest.
    for (int i = 0; i < rank; ++i) {
      if (memRefShape[i] < 0) {
        pack.pushConstantBound(0);
        pack.pushOperandBound(
            rewriter.create<DimOp>(loc, operands[0], i).getResult());
      } else {
        pack.pushConstantBound(0);
        pack.pushConstantBound(memRefShape[i]);
      }
    }

    auto iterateOp = rewriter.create<KrnlIterateOp>(loc, pack);
    Block &iterationBlock = iterateOp.bodyRegion().front();
=======
    // We have two Krnl loops:
    // - Outer loop iterates over the output matrix dimensions, and
    // - Reduction loop iterates over the reduction dimension.

    // Outer loop
    std::vector<Value> outerLoops, optimizedOuterLoops;
    outerLoops.reserve(2);
    optimizedOuterLoops.reserve(2);
    for (int i = 0; i < 2; ++i) {
      outerLoops.push_back(originalLoops[i]);
      optimizedOuterLoops.push_back(optimizedLoops[i]);
    }
    KrnlIterateOperandPack outerPack(rewriter, outerLoops,
                                      optimizedOuterLoops);
    // Induction variables for the outer loops
    for (int i = 0; i < 2; ++i) {
      if (memRefShape[i] < 0) {
        outerPack.pushConstantBound(0);
        outerPack.pushOperandBound(
            rewriter.create<DimOp>(loc, alloc, i).getResult());
      } else {
        outerPack.pushConstantBound(0);
        outerPack.pushConstantBound(memRefShape[i]);
      }
    }
    // Reduction loop
    std::vector<Value> reductionLoops, optimizedReductionLoops;
    reductionLoops.reserve(1);
    optimizedReductionLoops.reserve(1);
    reductionLoops.push_back(originalLoops[2]);
    optimizedReductionLoops.push_back(optimizedLoops[2]);
    KrnlIterateOperandPack reductionPack(rewriter, reductionLoops,
                                         optimizedReductionLoops);
    // Induction variable for the reduction dimension
    // Try to find and use a static value from A or B first.
    // If it failed then use a dynamic value.
    auto ATy = A.getType().cast<MemRefType>();
    auto BTy = B.getType().cast<MemRefType>();
    int64_t K_A_Idx = (isTransA) ? 0 : 1;
    int64_t K_B_Idx = (isTransB) ? 1 : 0;
    reductionPack.pushConstantBound(0);
    if (ATy.getShape()[K_A_Idx] != -1)
        reductionPack.pushConstantBound(ATy.getShape()[K_A_Idx]);
    else
      if (BTy.getShape()[K_B_Idx] != -1)
        reductionPack.pushConstantBound(BTy.getShape()[K_B_Idx]);
      else
        reductionPack.pushOperandBound(
            rewriter.create<DimOp>(loc, B, K_B_Idx).getResult());

    // Get run-time dimension information for unknown dimensions used for
    // broadcasting.
    // GemmOp supports unidirectional broadcasting from C to A*B.
    // Hence, it must be enough to get broadcasting information for C only.
    std::map<int, Value> broadcastedDimInfo;
    auto shape = C.getType().cast<MemRefType>().getShape();
    for (int i = 0; i < shape.size(); ++i) {
      if (shape[i] < 0) {
        auto dim = rewriter.create<DimOp>(loc, C, i).getResult();
        auto one = rewriter.create<ConstantIndexOp>(loc, 1);
        auto isBroadcasted =
          rewriter.create<CmpIOp>(loc, CmpIPredicate::eq, dim, one);
        broadcastedDimInfo.insert(std::make_pair(i, isBroadcasted));
      }
    }

    auto outerIterateOp = rewriter.create<KrnlIterateOp>(loc, outerPack);
>>>>>>> 400676e3

    // Now perform the insertions into the body of the
    // just generated instructions:

<<<<<<< HEAD
    // 1. Insert any optimizations in the KrnlOptimizeLoopsOp body.
    rewriter.setInsertionPointToEnd(&optimizationBlock);
    // Return from KrnlOptimizeLoopsOp body.
    // When no optimizations are present we just return the loops
    // unchaged.
    rewriter.create<KrnlReturnLoopsOp>(loc, originalLoops);
    rewriter.setInsertionPoint(optimizedLoopsOp);

    // 2. Insert instructions inside the KernelIterateOp body.
    rewriter.setInsertionPointToStart(&iterationBlock);

    // Handle the operation.

    // Read perm attribute.
    SmallVector<int, 4> perm;
    auto permAttribute = llvm::dyn_cast<ONNXTransposeOp>(op).permAttr();
    if (permAttribute) {
      for (auto permVal : permAttribute.getValue())
        perm.emplace_back(permVal.cast<IntegerAttr>().getInt());
    } else {
      // TODO: remove when perm is guaranteed to tbe present even in
      // the default case.
      for (int i = iterationBlock.getArguments().size()-1; i >= 0; i--)
        perm.emplace_back(i);
    }

    for (int i=0; i<iterationBlock.getArguments().size(); ++i) {
      printf(" perm val = %d \n", perm[i]);
    }

    SmallVector<Value, 4> inLoopIVs;
    for (auto arg : iterationBlock.getArguments())
      inLoopIVs.emplace_back(arg);

    SmallVector<Value, 4> outLoopIVs;
    for (int i=0; i<iterationBlock.getArguments().size(); ++i)
      outLoopIVs.emplace_back(iterationBlock.getArguments()[perm[i]]);

    auto inVal = rewriter.create<LoadOp>(loc, operands[0], inLoopIVs);
    rewriter.create<StoreOp>(loc, inVal, alloc, inLoopIVs);

    rewriter.replaceOp(op, alloc);

=======
    // No optimization
    rewriter.setInsertionPointToEnd(&optimizationBlock);
    rewriter.create<KrnlReturnLoopsOp>(loc, originalLoops);
    rewriter.setInsertionPoint(optimizedLoopsOp);

    // Insert instructions inside the outer loop.
    Block &outerIterationBlock = outerIterateOp.bodyRegion().front();
    rewriter.setInsertionPointToStart(&outerIterationBlock);

    // Induction variables
    SmallVector<Value, 4> loopMNIVs;
    for (auto arg : outerIterationBlock.getArguments()) {
      loopMNIVs.emplace_back(arg);
    }

    // Initialize the output of A*B
    auto zero = rewriter.create<ConstantOp>(
        loc, FloatAttr::get(memRefType.getElementType(), 0));
    rewriter.create<StoreOp>(loc, zero, alloc, loopMNIVs);

    // Compute A*B
    auto matmulIterateOp = rewriter.create<KrnlIterateOp>(loc, reductionPack);

    // Compute beta*C, and add up to alpha*A*B (unidirectional broadcasting)
    auto loopCIVs = getLoopIVsForBroadcasting(
        loc, rewriter, loopMNIVs, C, broadcastedDimInfo);
    auto loadedC = rewriter.create<LoadOp>(loc, C, loopCIVs);
    auto loadedAB = rewriter.create<LoadOp>(loc, alloc, loopMNIVs);
    auto alphaAB = rewriter.create<MulFOp>(loc, alpha, loadedAB);
    auto betaC = rewriter.create<MulFOp>(loc, beta, loadedC);
    auto Y = rewriter.create<AddFOp>(loc, alphaAB, betaC);
    rewriter.create<StoreOp>(loc, Y, alloc, loopMNIVs);

    // Insert instructions to do matrix multiplication: A*B
    Block &matmulIterationBlock = matmulIterateOp.bodyRegion().front();
    rewriter.setInsertionPointToStart(&matmulIterationBlock);

    // Induction variables
    SmallVector<Value, 4> loopKIVs, loopAIVs, loopBIVs;
    for (auto arg : matmulIterationBlock.getArguments())
      loopKIVs.emplace_back(arg);
    if (isTransA) {
      loopAIVs.emplace_back(loopKIVs[0]);
      loopAIVs.emplace_back(loopMNIVs[0]);
    } else {
      loopAIVs.emplace_back(loopMNIVs[0]);
      loopAIVs.emplace_back(loopKIVs[0]);
    }
    if (isTransB) {
      loopBIVs.emplace_back(loopMNIVs[1]);
      loopBIVs.emplace_back(loopKIVs[0]);
    } else {
      loopBIVs.emplace_back(loopKIVs[0]);
      loopBIVs.emplace_back(loopMNIVs[1]);
    }

    // Matmul computation
    auto loadedA = rewriter.create<LoadOp>(loc, A, loopAIVs);
    auto loadedB = rewriter.create<LoadOp>(loc, B, loopBIVs);
    auto loadedY = rewriter.create<LoadOp>(loc, alloc, loopMNIVs);
    auto AB = rewriter.create<MulFOp>(loc, loadedA, loadedB);
    auto accumulated = rewriter.create<AddFOp>(loc, loadedY, AB);
    rewriter.create<StoreOp>(loc, accumulated, alloc, loopMNIVs);

    rewriter.replaceOp(op, alloc);

    return matchSuccess();
  }
};

struct ONNXUnsqueezeOpLowering : public ConversionPattern {
  ONNXUnsqueezeOpLowering(MLIRContext *ctx)
      : ConversionPattern(mlir::ONNXUnsqueezeOp::getOperationName(), 1, ctx) {}

  PatternMatchResult
  matchAndRewrite(Operation *op, ArrayRef<Value> operands,
                  ConversionPatternRewriter &rewriter) const final {
    auto loc = op->getLoc();
    auto tensorType = (*op->result_type_begin()).cast<TensorType>();
    int outRank = tensorType.getRank();

    // Assume that `axes` has been validated by shape inference.
    // So, here we just get it.
    ArrayAttr axisAttrs = llvm::dyn_cast<ONNXUnsqueezeOp>(op).axesAttr();
    SmallVector<int, 4> axes;
    for (auto axisAttr : axisAttrs.getValue()) {
      int axis = axisAttr.cast<IntegerAttr>().getInt();
      axis = axis >= 0 ? axis : (outRank + axis);
      axes.emplace_back(axis);
    }

    // Insert an allocation and deallocation for the result of this operation.
    auto memRefType = convertTensorToMemRef(tensorType);
    Value alloc;

    // Compute size in bytes.
    Value tensorSize = rewriter.create<ConstantOp>(
        loc, rewriter.getIntegerAttr(rewriter.getIntegerType(64),
                                     getMemRefEltSizeInBytes(memRefType)));

    bool insertDealloc = checkInsertDealloc(op);
    auto memRefShape = memRefType.getShape();
    if (hasAllConstantDimensions(memRefType)) {
      alloc = insertAllocAndDealloc(memRefType, loc, rewriter, insertDealloc);
      for (int i = 0; i < memRefShape.size(); ++i) {
        Value dimVal = rewriter.create<ConstantOp>(
            loc, rewriter.getIntegerAttr(rewriter.getIntegerType(64),
                                         memRefShape[i]));
        tensorSize = rewriter.create<MulIOp>(loc, tensorSize, dimVal);
      }
    } else {
      // Unknown dimensions are always the operand's dimensions.
      SmallVector<Value, 4> allocOperands;
      for (int outIdx = 0, inIdx = 0; outIdx < memRefShape.size(); ++outIdx) {
        Value dimVal = nullptr;
        if (memRefShape[outIdx] < 0) {
          Value index = rewriter.create<DimOp>(loc, operands[0], inIdx);
          dimVal = rewriter.create<IndexCastOp>(
              loc, index, rewriter.getIntegerType(64));
          allocOperands.emplace_back(index);
        } else {
          dimVal = rewriter.create<ConstantOp>(
              loc, rewriter.getIntegerAttr(rewriter.getIntegerType(64),
                                           memRefShape[outIdx]));
        }
        tensorSize = rewriter.create<MulIOp>(loc, tensorSize, dimVal);
        if (std::find(axes.begin(), axes.end(), outIdx) == axes.end())
          inIdx++;
      }
      alloc = rewriter.create<AllocOp>(loc, memRefType, allocOperands);
      auto *parentBlock = alloc.getDefiningOp()->getBlock();
      if (insertDealloc) {
        auto dealloc = rewriter.create<DeallocOp>(loc, alloc);
        dealloc.getOperation()->moveBefore(&parentBlock->back());
      }
    }
    rewriter.create<KrnlMemcpyOp>(loc, alloc, operands[0], tensorSize);
    rewriter.replaceOp(op, alloc);
>>>>>>> 400676e3
    return matchSuccess();
  }
};

//===----------------------------------------------------------------------===//
// EntryPoint Op lowering to Krnl Entry Point.
//===----------------------------------------------------------------------===//

class ONNXEntryPointLowering : public OpRewritePattern<ONNXEntryPointOp> {
public:
  using OpRewritePattern<ONNXEntryPointOp>::OpRewritePattern;

  PatternMatchResult matchAndRewrite(ONNXEntryPointOp op,
                                     PatternRewriter &rewriter) const override {
    rewriter.replaceOpWithNewOp<KrnlEntryPointOp>(
        op,
        op.getAttrOfType<SymbolRefAttr>(
            ONNXEntryPointOp::getEntryPointFuncAttrName()),
        op.getAttrOfType<IntegerAttr>(ONNXEntryPointOp::getNumInputsAttrName()),
        op.getAttrOfType<IntegerAttr>(
            ONNXEntryPointOp::getNumOutputsAttrName()));
    return matchSuccess();
  }
};

//===----------------------------------------------------------------------===//
// Conversion from Tensor type to the Standard dialect MemRef type.
//===----------------------------------------------------------------------===//

struct TensorTypeConverter : public TypeConverter {
  using TypeConverter::TypeConverter;

  LogicalResult convertType(Type t, SmallVectorImpl<Type> &results) override {
    if (auto tensor_type = t.dyn_cast<TensorType>()) {
      results.push_back(convertTensorToMemRef(tensor_type));
      return success();
    }

    results.push_back(t);
    return success();
  }

  /// Return true if the inputs and outputs of the given function type are
  /// legal. [Taken from MLIR and adapted to only check the legality of the
  /// inputs. Once unranked results can be handled gracefully this
  /// override needs to be removed in favour of the original MLIR one.]
  bool isSignatureLegal(FunctionType funcType) {
    return llvm::all_of(funcType.getInputs(),
                        [this](Type type) { return isLegal(type); });
  }
};

} // end anonymous namespace.

//===----------------------------------------------------------------------===//
// Frontend to Krnl Dialect lowering pass
//===----------------------------------------------------------------------===//

/// This is a partial lowering to Krnl loops of the ONNX operations.
namespace {
struct FrontendToKrnlLoweringPass
    : public ModulePass<FrontendToKrnlLoweringPass> {
  void runOnModule() final;
};
} // end anonymous namespace.

void FrontendToKrnlLoweringPass::runOnModule() {
  auto module = getModule();

  // The first thing to define is the conversion target. This will define the
  // final target for this lowering.
  ConversionTarget target(getContext());

  // We define the specific operations, or dialects, that are legal targets for
  // this lowering.
  target
      .addLegalDialect<KrnlOpsDialect, AffineOpsDialect, StandardOpsDialect>();

  // TODO: enable this once more ops are supported.
  // We also define the ONNX dialect as Illegal so that the conversion will fail
  // if any of these operations are *not* converted.
  // target.addIllegalDialect<mlir::ONNXOpsDialect>();

  // TODO: add any other ops which are considered legal.
  // Some operations can be marked as being still legal.
  // Example: target.addLegalOp<mlir::OpName>();

  // Now that the conversion target has been defined, we just need to provide
  // the set of patterns that will lower the frontend operations.
  OwningRewritePatternList patterns;

  // Convert TensorType to MemRef
  TensorTypeConverter tensor_to_memref_converter;
  target.addDynamicallyLegalOp<FuncOp>([&](FuncOp op) {
    // FuncOp is legal only if types have been converted to Std types.
    return tensor_to_memref_converter.isSignatureLegal(op.getType());
  });

  // Type conversion for function signatures.
  // Call MLIR FuncOp signature conversion when result type is
  // a ranked tensor.
  populateFuncOpTypeConversionPattern(patterns, &getContext(),
                                      tensor_to_memref_converter);

  // Frontent operation lowering.
  patterns.insert<ONNXElementwiseUnaryOpLowering<mlir::ONNXExpOp>,
                  ONNXElementwiseUnaryOpLowering<mlir::ONNXTanhOp>,
                  ONNXElementwiseUnaryOpLowering<mlir::ONNXSinhOp>,
                  ONNXElementwiseUnaryOpLowering<mlir::ONNXCoshOp>,
                  ONNXElementwiseUnaryOpLowering<mlir::ONNXCosOp>,
                  ONNXElementwiseUnaryOpLowering<mlir::ONNXLogOp>,
                  ONNXElementwiseUnaryOpLowering<mlir::ONNXSigmoidOp>,
                  ONNXElementwiseUnaryOpLowering<mlir::ONNXHardSigmoidOp>,
                  ONNXElementwiseUnaryOpLowering<mlir::ONNXEluOp>,
                  ONNXElementwiseUnaryOpLowering<mlir::ONNXReluOp>,
                  ONNXElementwiseUnaryOpLowering<mlir::ONNXLeakyReluOp>,
                  ONNXElementwiseUnaryOpLowering<mlir::ONNXSeluOp>,
                  ONNXElementwiseUnaryOpLowering<mlir::ONNXReciprocalOp>,
                  ONNXElementwiseUnaryOpLowering<mlir::ONNXSoftplusOp>,
                  ONNXElementwiseUnaryOpLowering<mlir::ONNXSoftsignOp>,
                  ONNXElementwiseUnaryOpLowering<mlir::ONNXSqrtOp>,
                  ONNXElementwiseVariadicOpLowering<mlir::ONNXAddOp>,
                  ONNXElementwiseVariadicOpLowering<mlir::ONNXMulOp>,
                  ONNXElementwiseVariadicOpLowering<mlir::ONNXDivOp>,
                  ONNXElementwiseVariadicOpLowering<mlir::ONNXSubOp>,
                  ONNXElementwiseVariadicOpLowering<mlir::ONNXAndOp>,
                  ONNXElementwiseVariadicOpLowering<mlir::ONNXOrOp>,
                  ONNXElementwiseVariadicOpLowering<mlir::ONNXXorOp>,
                  ONNXElementwiseVariadicOpLowering<mlir::ONNXSumOp>,
                  ONNXElementwiseVariadicOpLowering<mlir::ONNXMaxOp>,
                  ONNXElementwiseVariadicOpLowering<mlir::ONNXMinOp>,
                  ONNXReshapeOpLowering, ONNXEntryPointLowering,
<<<<<<< HEAD
                  ONNXSoftmaxOpLowering, ONNXTransposeOpLowering>(&getContext());
=======
                  ONNXSoftmaxOpLowering, ONNXGemmOpLowering,
                  ONNXUnsqueezeOpLowering>(&getContext());
>>>>>>> 400676e3

  // With the target and rewrite patterns defined, we can now attempt the
  // conversion. The conversion will signal failure if any of our `illegal`
  // operations were not converted successfully.
  if (failed(applyPartialConversion(module, target, patterns)))
    signalPassFailure();
}

std::unique_ptr<Pass> mlir::createLowerToKrnlPass() {
  return std::make_unique<FrontendToKrnlLoweringPass>();
}

static PassRegistration<FrontendToKrnlLoweringPass>
    pass("lower-frontend", "Lower frontend ops to Krnl dialect.");<|MERGE_RESOLUTION|>--- conflicted
+++ resolved
@@ -1176,23 +1176,15 @@
   }
 };
 
-<<<<<<< HEAD
 struct ONNXTransposeOpLowering : public ConversionPattern {
   ONNXTransposeOpLowering(MLIRContext *ctx)
       : ConversionPattern(mlir::ONNXTransposeOp::getOperationName(), 1, ctx) {}
-=======
-struct ONNXGemmOpLowering : public ConversionPattern {
-  ONNXGemmOpLowering(MLIRContext *ctx)
-      : ConversionPattern(mlir::ONNXGemmOp::getOperationName(), 1, ctx) {}
-
->>>>>>> 400676e3
+
   PatternMatchResult
   matchAndRewrite(Operation *op, ArrayRef<Value> operands,
                   ConversionPatternRewriter &rewriter) const final {
     auto tensorType = (*op->result_type_begin()).cast<TensorType>();
     auto loc = op->getLoc();
-
-<<<<<<< HEAD
     // Insert an allocation and deallocation for the result of this operation.
     auto memRefType = convertTensorToMemRef(tensorType);
     Value alloc;
@@ -1212,7 +1204,95 @@
     auto loopsOp = rewriter.create<KrnlDefineLoopsOp>(loc, rank);
     std::vector<Value> originalLoops;
     originalLoops.reserve(rank);
-=======
+
+    for (auto result : loopsOp.getResults()) {
+      originalLoops.push_back(result);
+    }
+
+    // Define loop optimization.
+    auto optimizedLoopsOp = rewriter.create<KrnlOptimizeLoopsOp>(loc, rank);
+    std::vector<Value> optimizedLoops;
+    optimizedLoops.reserve(rank);
+
+    for (auto result : optimizedLoopsOp.getResults()) {
+      optimizedLoops.push_back(result);
+    }
+    Block &optimizationBlock = optimizedLoopsOp.region().front();
+    KrnlIterateOperandPack pack(rewriter, originalLoops, optimizedLoops);
+    // Iterate over the loop nest.
+    for (int i = 0; i < rank; ++i) {
+      if (memRefShape[i] < 0) {
+        pack.pushConstantBound(0);
+        pack.pushOperandBound(
+            rewriter.create<DimOp>(loc, operands[0], i).getResult());
+      } else {
+        pack.pushConstantBound(0);
+        pack.pushConstantBound(memRefShape[i]);
+      }
+    }
+
+    auto iterateOp = rewriter.create<KrnlIterateOp>(loc, pack);
+    Block &iterationBlock = iterateOp.bodyRegion().front();
+
+    // Now perform the insertions into the body of the
+    // just generated instructions:
+
+    // 1. Insert any optimizations in the KrnlOptimizeLoopsOp body.
+    rewriter.setInsertionPointToEnd(&optimizationBlock);
+    // Return from KrnlOptimizeLoopsOp body.
+    // When no optimizations are present we just return the loops
+    // unchaged.
+    rewriter.create<KrnlReturnLoopsOp>(loc, originalLoops);
+    rewriter.setInsertionPoint(optimizedLoopsOp);
+
+    // 2. Insert instructions inside the KernelIterateOp body.
+    rewriter.setInsertionPointToStart(&iterationBlock);
+
+    // Handle the operation.
+
+    // Read perm attribute.
+    SmallVector<int, 4> perm;
+    auto permAttribute = llvm::dyn_cast<ONNXTransposeOp>(op).permAttr();
+    if (permAttribute) {
+      for (auto permVal : permAttribute.getValue())
+        perm.emplace_back(permVal.cast<IntegerAttr>().getInt());
+    } else {
+      // TODO: remove when perm is guaranteed to tbe present even in
+      // the default case.
+      for (int i = iterationBlock.getArguments().size()-1; i >= 0; i--)
+        perm.emplace_back(i);
+    }
+
+    for (int i=0; i<iterationBlock.getArguments().size(); ++i) {
+      printf(" perm val = %d \n", perm[i]);
+    }
+
+    SmallVector<Value, 4> inLoopIVs;
+    for (auto arg : iterationBlock.getArguments())
+      inLoopIVs.emplace_back(arg);
+
+    SmallVector<Value, 4> outLoopIVs;
+    for (int i=0; i<iterationBlock.getArguments().size(); ++i)
+      outLoopIVs.emplace_back(iterationBlock.getArguments()[perm[i]]);
+
+    auto inVal = rewriter.create<LoadOp>(loc, operands[0], inLoopIVs);
+    rewriter.create<StoreOp>(loc, inVal, alloc, inLoopIVs);
+
+    rewriter.replaceOp(op, alloc);
+
+    return matchSuccess();
+  }
+};
+
+struct ONNXGemmOpLowering : public ConversionPattern {
+  ONNXGemmOpLowering(MLIRContext *ctx)
+      : ConversionPattern(mlir::ONNXGemmOp::getOperationName(), 1, ctx) {}
+
+  PatternMatchResult
+  matchAndRewrite(Operation *op, ArrayRef<Value> operands,
+                  ConversionPatternRewriter &rewriter) const final {
+    auto tensorType = (*op->result_type_begin()).cast<TensorType>();
+    auto loc = op->getLoc();
     Value A, B, C;
     A = operands[0];
     B = operands[1];
@@ -1263,43 +1343,20 @@
     auto loopsOp = rewriter.create<KrnlDefineLoopsOp>(loc, numLoops);
     std::vector<Value> originalLoops;
     originalLoops.reserve(numLoops);
->>>>>>> 400676e3
+
     for (auto result : loopsOp.getResults()) {
       originalLoops.push_back(result);
     }
 
-<<<<<<< HEAD
-    // Define loop optimization.
-    auto optimizedLoopsOp = rewriter.create<KrnlOptimizeLoopsOp>(loc, rank);
-    std::vector<Value> optimizedLoops;
-    optimizedLoops.reserve(rank);
-=======
     auto optimizedLoopsOp = rewriter.create<KrnlOptimizeLoopsOp>(loc, numLoops);
     std::vector<Value> optimizedLoops;
     optimizedLoops.reserve(numLoops);
->>>>>>> 400676e3
+
     for (auto result : optimizedLoopsOp.getResults()) {
       optimizedLoops.push_back(result);
     }
     Block &optimizationBlock = optimizedLoopsOp.region().front();
 
-<<<<<<< HEAD
-    KrnlIterateOperandPack pack(rewriter, originalLoops, optimizedLoops);
-    // Iterate over the loop nest.
-    for (int i = 0; i < rank; ++i) {
-      if (memRefShape[i] < 0) {
-        pack.pushConstantBound(0);
-        pack.pushOperandBound(
-            rewriter.create<DimOp>(loc, operands[0], i).getResult());
-      } else {
-        pack.pushConstantBound(0);
-        pack.pushConstantBound(memRefShape[i]);
-      }
-    }
-
-    auto iterateOp = rewriter.create<KrnlIterateOp>(loc, pack);
-    Block &iterationBlock = iterateOp.bodyRegion().front();
-=======
     // We have two Krnl loops:
     // - Outer loop iterates over the output matrix dimensions, and
     // - Reduction loop iterates over the reduction dimension.
@@ -1367,56 +1424,10 @@
     }
 
     auto outerIterateOp = rewriter.create<KrnlIterateOp>(loc, outerPack);
->>>>>>> 400676e3
 
     // Now perform the insertions into the body of the
     // just generated instructions:
 
-<<<<<<< HEAD
-    // 1. Insert any optimizations in the KrnlOptimizeLoopsOp body.
-    rewriter.setInsertionPointToEnd(&optimizationBlock);
-    // Return from KrnlOptimizeLoopsOp body.
-    // When no optimizations are present we just return the loops
-    // unchaged.
-    rewriter.create<KrnlReturnLoopsOp>(loc, originalLoops);
-    rewriter.setInsertionPoint(optimizedLoopsOp);
-
-    // 2. Insert instructions inside the KernelIterateOp body.
-    rewriter.setInsertionPointToStart(&iterationBlock);
-
-    // Handle the operation.
-
-    // Read perm attribute.
-    SmallVector<int, 4> perm;
-    auto permAttribute = llvm::dyn_cast<ONNXTransposeOp>(op).permAttr();
-    if (permAttribute) {
-      for (auto permVal : permAttribute.getValue())
-        perm.emplace_back(permVal.cast<IntegerAttr>().getInt());
-    } else {
-      // TODO: remove when perm is guaranteed to tbe present even in
-      // the default case.
-      for (int i = iterationBlock.getArguments().size()-1; i >= 0; i--)
-        perm.emplace_back(i);
-    }
-
-    for (int i=0; i<iterationBlock.getArguments().size(); ++i) {
-      printf(" perm val = %d \n", perm[i]);
-    }
-
-    SmallVector<Value, 4> inLoopIVs;
-    for (auto arg : iterationBlock.getArguments())
-      inLoopIVs.emplace_back(arg);
-
-    SmallVector<Value, 4> outLoopIVs;
-    for (int i=0; i<iterationBlock.getArguments().size(); ++i)
-      outLoopIVs.emplace_back(iterationBlock.getArguments()[perm[i]]);
-
-    auto inVal = rewriter.create<LoadOp>(loc, operands[0], inLoopIVs);
-    rewriter.create<StoreOp>(loc, inVal, alloc, inLoopIVs);
-
-    rewriter.replaceOp(op, alloc);
-
-=======
     // No optimization
     rewriter.setInsertionPointToEnd(&optimizationBlock);
     rewriter.create<KrnlReturnLoopsOp>(loc, originalLoops);
@@ -1555,7 +1566,6 @@
     }
     rewriter.create<KrnlMemcpyOp>(loc, alloc, operands[0], tensorSize);
     rewriter.replaceOp(op, alloc);
->>>>>>> 400676e3
     return matchSuccess();
   }
 };
@@ -1688,12 +1698,9 @@
                   ONNXElementwiseVariadicOpLowering<mlir::ONNXMaxOp>,
                   ONNXElementwiseVariadicOpLowering<mlir::ONNXMinOp>,
                   ONNXReshapeOpLowering, ONNXEntryPointLowering,
-<<<<<<< HEAD
-                  ONNXSoftmaxOpLowering, ONNXTransposeOpLowering>(&getContext());
-=======
                   ONNXSoftmaxOpLowering, ONNXGemmOpLowering,
-                  ONNXUnsqueezeOpLowering>(&getContext());
->>>>>>> 400676e3
+                  ONNXUnsqueezeOpLowering,
+                  ONNXTransposeOpLowering>(&getContext());
 
   // With the target and rewrite patterns defined, we can now attempt the
   // conversion. The conversion will signal failure if any of our `illegal`
