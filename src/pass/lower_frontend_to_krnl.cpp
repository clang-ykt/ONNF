--- conflicted
+++ resolved
@@ -1694,7 +1694,6 @@
   }
 };
 
-<<<<<<< HEAD
 struct ONNXBatchNormalizationTestModeOpLowering : public ConversionPattern {
   ONNXBatchNormalizationTestModeOpLowering(MLIRContext *ctx)
       : ConversionPattern(
@@ -1726,28 +1725,11 @@
 
     Value alloc;
     bool insertDealloc = checkInsertDealloc(op);
-=======
-struct ONNXConvNoBiasOpLowering : public ConversionPattern {
-  ONNXConvNoBiasOpLowering(MLIRContext *ctx)
-      : ConversionPattern(mlir::ONNXConvNoBiasOp::getOperationName(), 1, ctx) {}
-
-  PatternMatchResult
-  matchAndRewrite(Operation *op, ArrayRef<Value> operands,
-                  ConversionPatternRewriter &rewriter) const final {
-    auto tensorType = (*op->result_type_begin()).cast<TensorType>();
-    auto loc = op->getLoc();
-    // Insert an allocation and deallocation for the result of this operation.
-    auto memRefType = convertTensorToMemRef(tensorType);
-    Value alloc;
-    bool insertDealloc = checkInsertDealloc(op);
-    ONNXConvNoBiasOp convOp = llvm::dyn_cast<ONNXConvNoBiasOp>(op);
->>>>>>> 02724515
 
     if (hasAllConstantDimensions(memRefType))
       alloc = insertAllocAndDealloc(memRefType, loc, rewriter, insertDealloc);
     else
       alloc = insertAllocAndDealloc(memRefType, loc, rewriter, insertDealloc,
-<<<<<<< HEAD
                                     {operand});
 
     // Operand's dimensions can be in the form of NxCxD1xD2x...xDn or N.
@@ -1822,7 +1804,31 @@
         rewriter.create<AddFOp>(loc, scaleNormVal, biasVal);
     rewriter.create<StoreOp>(loc, shiftScaleNormVal, alloc, loopIVs);
 
-=======
+    rewriter.replaceOp(op, alloc);
+
+    return matchSuccess();
+  }
+};
+
+struct ONNXConvNoBiasOpLowering : public ConversionPattern {
+  ONNXConvNoBiasOpLowering(MLIRContext *ctx)
+      : ConversionPattern(mlir::ONNXConvNoBiasOp::getOperationName(), 1, ctx) {}
+
+  PatternMatchResult
+  matchAndRewrite(Operation *op, ArrayRef<Value> operands,
+                  ConversionPatternRewriter &rewriter) const final {
+    auto tensorType = (*op->result_type_begin()).cast<TensorType>();
+    auto loc = op->getLoc();
+    // Insert an allocation and deallocation for the result of this operation.
+    auto memRefType = convertTensorToMemRef(tensorType);
+    Value alloc;
+    bool insertDealloc = checkInsertDealloc(op);
+    ONNXConvNoBiasOp convOp = llvm::dyn_cast<ONNXConvNoBiasOp>(op);
+
+    if (hasAllConstantDimensions(memRefType))
+      alloc = insertAllocAndDealloc(memRefType, loc, rewriter, insertDealloc);
+    else
+      alloc = insertAllocAndDealloc(memRefType, loc, rewriter, insertDealloc,
                                     {operands[0]});
 
     auto resultShape = memRefType.getShape();
@@ -2047,7 +2053,6 @@
         }
       }
     }
->>>>>>> 02724515
     rewriter.replaceOp(op, alloc);
 
     return matchSuccess();
@@ -2185,13 +2190,9 @@
                   ONNXReshapeOpLowering, ONNXEntryPointLowering,
                   ONNXSoftmaxOpLowering, ONNXGemmOpLowering,
                   ONNXUnsqueezeOpLowering, ONNXTransposeOpLowering,
-<<<<<<< HEAD
-                  ONNXBatchNormalizationTestModeOpLowering,
-                  ONNXIdentityOpLowering>(&getContext());
-=======
-                  ONNXIdentityOpLowering, ONNXConvNoBiasOpLowering
+                  ONNXIdentityOpLowering, ONNXConvNoBiasOpLowering,
+                  ONNXBatchNormalizationTestModeOpLowering
                   >(&getContext());
->>>>>>> 02724515
 
   // With the target and rewrite patterns defined, we can now attempt the
   // conversion. The conversion will signal failure if any of our `illegal`
