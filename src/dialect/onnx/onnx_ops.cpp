//===- onnx_ops.cpp - MLIR ONNX Operations --------------------------------===//
//
// Copyright 2019 The IBM Research Authors.
//
// =============================================================================
//
// This file defines ONNX operations in the MLIR operation set.
//
//===----------------------------------------------------------------------===//
#include "mlir/Dialect/Traits.h"
#include "mlir/IR/Block.h"
#include "mlir/IR/Builders.h"
#include "mlir/IR/Function.h"
#include "mlir/IR/IntegerSet.h"
#include "mlir/IR/Matchers.h"
#include "mlir/IR/Module.h"
#include "mlir/IR/OpImplementation.h"
#include "mlir/IR/PatternMatch.h"
#include "llvm/ADT/SetVector.h"
#include "llvm/ADT/SmallBitVector.h"

#include "onnx_ops.hpp"

using namespace mlir;
using namespace mlir::OpTrait::util;

//===----------------------------------------------------------------------===//
// ONNXOpsDialect
//===----------------------------------------------------------------------===//

/// Dialect creation, the instance will be owned by the context. This is the
/// point of registration of custom types and operations for the dialect.
ONNXOpsDialect::ONNXOpsDialect(mlir::MLIRContext *ctx)
    : mlir::Dialect(getDialectNamespace(), ctx) {
  addOperations<
#define GET_OP_LIST
#include "src/onnx.cpp.inc"
      >();
}

void ONNXEntryPointOp::build(mlir::Builder *builder,
                             mlir::OperationState &state, mlir::FuncOp function,
                             int numInputs, int numOutputs) {
  state.addAttribute(ONNXEntryPointOp::getEntryPointFuncAttrName(),
                     builder->getSymbolRefAttr(function));
  state.addAttribute(ONNXEntryPointOp::getNumInputsAttrName(),
                     builder->getI32IntegerAttr(numInputs));
  state.addAttribute(ONNXEntryPointOp::getNumOutputsAttrName(),
                     builder->getI32IntegerAttr(numOutputs));
}

ONNXEntryPointOp ONNXEntryPointOp::create(mlir::Location location,
                                          mlir::FuncOp &func, int numInputs,
                                          int numOutputs) {
  mlir::OperationState state(location, "onnx.EntryPoint");
  Builder builder(location->getContext());
  mlir::ONNXEntryPointOp::build(&builder, state, func, numInputs, numOutputs);
  Operation *op = mlir::Operation::create(state);
  auto onnxEntryOp = llvm::cast<mlir::ONNXEntryPointOp>(op);
  return onnxEntryOp;
}

//===----------------------------------------------------------------------===//
// ONNX Operations
//===----------------------------------------------------------------------===//
// Exp
/// Infer the output shape of the ONNXExpOp. This method is required by the
/// shape inference interface.
void ONNXExpOp::inferShapes() { getResult().setType(getOperand().getType()); }

//===----------------------------------------------------------------------===//
// Tanh
/// Infer the output shape of the ONNXTanhOp. This method is required by the
/// shape inference interface.
void ONNXTanhOp::inferShapes() {
  getResult().setType(getOperand().getType());
}

//===----------------------------------------------------------------------===//
// Sinh
/// Infer the output shape of the ONNXSinhOp. This method is required by the
/// shape inference interface.
void ONNXSinhOp::inferShapes() {
  getResult().setType(getOperand().getType());
}

//===----------------------------------------------------------------------===//
// Cosh
/// Infer the output shape of the ONNXCoshOp. This method is required by the
/// shape inference interface.
void ONNXCoshOp::inferShapes() {
  getResult().setType(getOperand().getType());
}

//===----------------------------------------------------------------------===//
// Cos
/// Infer the output shape of the ONNXCosOp. This method is required by the
/// shape inference interface.
void ONNXCosOp::inferShapes() { getResult().setType(getOperand().getType()); }

//===----------------------------------------------------------------------===//
// Log
/// Infer the output shape of the ONNXLogOp. This method is required by the
/// shape inference interface.
void ONNXLogOp::inferShapes() { getResult().setType(getOperand().getType()); }

//===----------------------------------------------------------------------===//
// HardSigmoid
/// Infer the output shape of the ONNXHardSigmoidOp. This method is required by
/// the shape inference interface.
void ONNXHardSigmoidOp::inferShapes() {
  getResult().setType(getOperand().getType());
}

//===----------------------------------------------------------------------===//
// Sigmoid
/// Infer the output shape of the ONNXSigmoidOp. This method is required by the
/// shape inference interface.
void ONNXSigmoidOp::inferShapes() {
  getResult().setType(getOperand().getType());
}

//===----------------------------------------------------------------------===//
// Elu
/// Infer the output shape of the ONNXEluOp. This method is required by the
/// shape inference interface.
void ONNXEluOp::inferShapes() { getResult().setType(getOperand().getType()); }

//===----------------------------------------------------------------------===//
// Relu
/// Infer the output shape of the ONNXReluOp. This method is required by the
/// shape inference interface.
void ONNXReluOp::inferShapes() {
  getResult().setType(getOperand().getType());
}

//===----------------------------------------------------------------------===//
// LeakyRelu
/// Infer the output shape of the ONNXLeakyReluOp. This method is required by
/// the shape inference interface.
void ONNXLeakyReluOp::inferShapes() {
  getResult().setType(getOperand().getType());
}

//===----------------------------------------------------------------------===//
// Selu
/// Infer the output shape of the ONNXSeluOp. This method is required by
/// the shape inference interface.
void ONNXSeluOp::inferShapes() {
  getResult().setType(getOperand().getType());
}

//===----------------------------------------------------------------------===//
// Reciprocal
/// Infer the output shape of the ONNXReciprocalOp. This method is required by
/// the shape inference interface.
void ONNXReciprocalOp::inferShapes() {
  getResult().setType(getOperand().getType());
}

//===----------------------------------------------------------------------===//
// Softmax
/// Infer the output shape of the ONNXSoftmaxOp. This method is required by
/// the shape inference interface.
void ONNXSoftmaxOp::inferShapes() {
  getResult().setType(getOperand().getType());
}

//===----------------------------------------------------------------------===//
// Softplus
/// Infer the output shape of the ONNXSoftplusOp. This method is required by
/// the shape inference interface.
void ONNXSoftplusOp::inferShapes() {
  getResult().setType(getOperand().getType());
}

//===----------------------------------------------------------------------===//
// Softsign
/// Infer the output shape of the ONNXSoftsignOp. This method is required by
/// the shape inference interface.
void ONNXSoftsignOp::inferShapes() {
  getResult().setType(getOperand().getType());
}

//===----------------------------------------------------------------------===//
// Sqrt
/// Infer the output shape of the ONNXSqrtOp. This method is required by
/// the shape inference interface.
void ONNXSqrtOp::inferShapes() {
  getResult().setType(getOperand().getType());
}

//===----------------------------------------------------------------------===//
// Add
/// Infer the output shape of the ONNXAddOp. This method is required by the
/// shape inference interface.
void ONNXAddOp::inferShapes() {
  if (!getOperand(0).getType().isa<RankedTensorType>() ||
      !getOperand(1).getType().isa<RankedTensorType>())
    return;
  auto lhsTy = getOperand(0).getType().cast<RankedTensorType>();
  auto rhsTy = getOperand(1).getType().cast<RankedTensorType>();
  getResult().setType(getBroadcastedType(lhsTy, rhsTy));
}

//===----------------------------------------------------------------------===//
// Mul
/// Infer the output shape of the ONNXMulOp. This method is required by the
/// shape inference interface.
void ONNXMulOp::inferShapes() {
  if (!getOperand(0).getType().isa<RankedTensorType>() ||
      !getOperand(1).getType().isa<RankedTensorType>())
    return;
  auto lhsTy = getOperand(0).getType().cast<RankedTensorType>();
  auto rhsTy = getOperand(1).getType().cast<RankedTensorType>();
  getResult().setType(getBroadcastedType(lhsTy, rhsTy));
}

//===----------------------------------------------------------------------===//
// Div
/// Infer the output shape of the ONNXDivOp. This method is required by the
/// shape inference interface.
void ONNXDivOp::inferShapes() {
  if (!getOperand(0).getType().isa<RankedTensorType>() ||
      !getOperand(1).getType().isa<RankedTensorType>())
    return;
  auto lhsTy = getOperand(0).getType().cast<RankedTensorType>();
  auto rhsTy = getOperand(1).getType().cast<RankedTensorType>();
  getResult().setType(getBroadcastedType(lhsTy, rhsTy));
}

//===----------------------------------------------------------------------===//
// Sub
/// Infer the output shape of the ONNXSubOp. This method is required by the
/// shape inference interface.
void ONNXSubOp::inferShapes() {
  if (!getOperand(0).getType().isa<RankedTensorType>() ||
      !getOperand(1).getType().isa<RankedTensorType>())
    return;
  auto lhsTy = getOperand(0).getType().cast<RankedTensorType>();
  auto rhsTy = getOperand(1).getType().cast<RankedTensorType>();
  getResult().setType(getBroadcastedType(lhsTy, rhsTy));
}

//===----------------------------------------------------------------------===//
// And
/// Infer the output shape of the ONNXAndOp. This method is required by the
/// shape inference interface.
void ONNXAndOp::inferShapes() {
  if (!getOperand(0).getType().isa<RankedTensorType>() ||
      !getOperand(1).getType().isa<RankedTensorType>())
    return;
  auto lhsTy = getOperand(0).getType().cast<RankedTensorType>();
  auto rhsTy = getOperand(1).getType().cast<RankedTensorType>();
  getResult().setType(getBroadcastedType(lhsTy, rhsTy));
}

//===----------------------------------------------------------------------===//
// Or
/// Infer the output shape of the ONNXOrOp. This method is required by the
/// shape inference interface.
void ONNXOrOp::inferShapes() {
  if (!getOperand(0).getType().isa<RankedTensorType>() ||
      !getOperand(1).getType().isa<RankedTensorType>())
    return;
  auto lhsTy = getOperand(0).getType().cast<RankedTensorType>();
  auto rhsTy = getOperand(1).getType().cast<RankedTensorType>();
  getResult().setType(getBroadcastedType(lhsTy, rhsTy));
}

//===----------------------------------------------------------------------===//
// Xor
/// Infer the output shape of the ONNXXorOp. This method is required by the
/// shape inference interface.
void ONNXXorOp::inferShapes() {
  if (!getOperand(0).getType().isa<RankedTensorType>() ||
      !getOperand(1).getType().isa<RankedTensorType>())
    return;
  auto lhsTy = getOperand(0).getType().cast<RankedTensorType>();
  auto rhsTy = getOperand(1).getType().cast<RankedTensorType>();
  getResult().setType(getBroadcastedType(lhsTy, rhsTy));
}

//===----------------------------------------------------------------------===//

//===----------------------------------------------------------------------===//
// Sum
/// Infer the output shape of the ONNXSumOp. This method is required by the
/// shape inference interface.
void ONNXSumOp::inferShapes() {
  for (int i = 0; i < getNumOperands(); ++i) {
    if (!getOperand(i).getType().cast<RankedTensorType>())
      return;
  }
  Type resultTy = getOperand(0).getType().cast<RankedTensorType>();
  for (int i = 1; i < getNumOperands(); ++i) {
    Type nextTy = getOperand(i).getType().cast<RankedTensorType>();
    resultTy = getBroadcastedType(resultTy, nextTy);
  }
  getResult().setType(resultTy);
}

//===----------------------------------------------------------------------===//
// Max
/// Infer the output shape of the ONNXMaxOp. This method is required by the
/// shape inference interface.
void ONNXMaxOp::inferShapes() {
  for (int i = 0; i < getNumOperands(); ++i) {
    if (!getOperand(i).getType().cast<RankedTensorType>())
      return;
  }
  Type resultTy = getOperand(0).getType().cast<RankedTensorType>();
  for (int i = 1; i < getNumOperands(); ++i) {
    Type nextTy = getOperand(i).getType().cast<RankedTensorType>();
    resultTy = getBroadcastedType(resultTy, nextTy);
  }
  getResult().setType(resultTy);
}

//===----------------------------------------------------------------------===//
// Min
/// Infer the output shape of the ONNXMinOp. This method is required by the
/// shape inference interface.
void ONNXMinOp::inferShapes() {
  for (int i = 0; i < getNumOperands(); ++i) {
    if (!getOperand(i).getType().cast<RankedTensorType>())
      return;
  }
  Type resultTy = getOperand(0).getType().cast<RankedTensorType>();
  for (int i = 1; i < getNumOperands(); ++i) {
    Type nextTy = getOperand(i).getType().cast<RankedTensorType>();
    resultTy = getBroadcastedType(resultTy, nextTy);
  }
  getResult().setType(resultTy);
}

//===----------------------------------------------------------------------===//
// Identity
/// Infer the output shape of the ONNXIdentityOp. This method is required by the
/// shape inference interface.
void ONNXIdentityOp::inferShapes() {
  getResult().setType(getOperand().getType());
}

//===----------------------------------------------------------------------===//

// MatMul

void ONNXMatMulOp::inferShapes() {
  // Cannot infer shape if no shape exists.
  if (!getOperand(0).getType().isa<RankedTensorType>() ||
      !getOperand(1).getType().isa<RankedTensorType>())
    return;

  auto lhsTy = getOperand(0).getType().cast<RankedTensorType>();
  auto rhsTy = getOperand(1).getType().cast<RankedTensorType>();

  SmallVector<int64_t, 2> dims;
  auto lhsShape = lhsTy.getShape();
  auto rhsShape = rhsTy.getShape();

  if (lhsShape.size() < 1 && rhsShape.size() < 1) {
    // Multiplication by scalars is not allowed.
    emitError("Multiplication by scalar arguments not allowed.");
  } else if (lhsShape.size() == 1 && rhsShape.size() == 1) {
    // Special case when both arrays are 1-dimensional and according to
    // numpy rules the types need to be extended to 1xN and Nx1. Helper sizes
    // need to be removed after the multiplication but cannot be removed if all
    // sizes are 1.
    if (lhsShape[0] != -1 && rhsShape[0] != -1 &&
        lhsShape[0] != rhsShape[0])
      emitError("Attempt to multiply incompatible matrices.");
    dims.emplace_back(1);
  } else if (lhsShape.size() == 1 && rhsShape.size() >= 2) {
    // If the first argument is 1-D, it is promoted to a matrix by prepending a
    // 1 to its dimensions. After matrix multiplication the prepended 1 is
    // removed.
    //
    // N MATMUL (s1 x s2 x... x sK x N x P)
    // =>
    // (s1 x s2 x... x sK x P)

    // Check legality of matrix multiplication.
    unsigned rhsRank = rhsShape.size();
    if (lhsShape[0] != -1 && rhsShape[rhsRank - 2] != -1 &&
        lhsShape[0] != rhsShape[rhsRank - 2])
      emitError("Attempt to multiply incompatible matrices.");

    for (int i = 0; i < rhsRank - 2; ++i)
      dims.emplace_back(rhsShape[i]);
    dims.emplace_back(rhsShape[rhsRank - 1]);
  } else if (lhsShape.size() >= 2 && rhsShape.size() == 1) {
    // If the second argument is 1-D, it is promoted to a matrix by appending a
    // 1 to its dimensions. After matrix multiplication the appended 1 is
    // removed.
    //
    // (s1 x s2 x... x sK x M x N) MATMUL N
    // =>
    // (s1 x s2 x... x sK x M)

    // Check legality of matrix multiplication.
    unsigned lhsRank = lhsShape.size();
    if (lhsShape[lhsRank - 1] != -1 && rhsShape[0] != -1 &&
        lhsShape[lhsRank - 1] != rhsShape[0])
      emitError("Attempt to multiply incompatible matrices.");

    for (int i = 0; i < lhsRank - 2; ++i)
      dims.emplace_back(lhsShape[i]);
    dims.emplace_back(lhsShape[lhsRank - 2]);
  } else if (lhsShape.size() > 2 && rhsShape.size() == 2) {
    // (s1 x s2 x... x sK x M x N) MATMUL (N x P)
    // =>
    // (s1 x s2 x... x sK x M x P)

    // Check legality of matrix multiplication.
    unsigned lhsRank = lhsShape.size();
    if (lhsShape[lhsRank - 1] != -1 && rhsShape[0] != -1 &&
        lhsShape[lhsRank - 1] != rhsShape[0])
      emitError("Attempt to multiply incompatible matrices.");

    for (int i = 0; i < lhsRank - 1; ++i)
      dims.emplace_back(lhsShape[i]);
    dims.emplace_back(rhsShape[1]);
  } else if (lhsShape.size() == 2 && rhsShape.size() > 2) {
    // (M x N) MATMUL (s1 x s2 x... x sK x N x P)
    // =>
    // (s1 x s2 x... x sK x M x P)

    // Check legality of matrix multiplication.
    unsigned rhsRank = rhsShape.size();
    if (lhsShape[1] != -1 && rhsShape[rhsRank - 2] != -1 &&
        lhsShape[1] != rhsShape[rhsRank - 2])
      emitError("Attempt to multiply incompatible matrices.");

    for (int i = 0; i < rhsRank - 2; ++i)
      dims.emplace_back(rhsShape[i]);
    dims.emplace_back(lhsShape[0]);
    dims.emplace_back(rhsShape[rhsRank - 1]);
  } else if (lhsShape.size() > 2 && rhsShape.size() > 2) {
    // (s1 x s2 x... x sK x M x N) MATMUL (t1 x t2 x... x tK x N x P)
    // =>
    // (u1 x u2 x... x uK x M x P)

    // Check legality of matrix multiplication.
    unsigned lhsRank = lhsShape.size();
    unsigned rhsRank = rhsShape.size();
    if (lhsShape[lhsRank - 1] != -1 && rhsShape[rhsRank - 2] != -1 &&
        lhsShape[lhsRank - 1] != rhsShape[rhsRank - 2])
      emitError("Attempt to multiply incompatible matrices.");

    // Check and perform broadcasting for the shapes.
    SmallVector<int64_t, 2> lhsBcastShape;
    for (int i = 0; i < lhsRank - 2; ++i)
      lhsBcastShape.emplace_back(lhsShape[i]);
    SmallVector<int64_t, 2> rhsBcastShape;
    for (int i = 0; i < rhsRank - 2; ++i)
      rhsBcastShape.emplace_back(rhsShape[i]);
    if (!getBroadcastedShape(lhsBcastShape, rhsBcastShape, dims))
      emitError("Broadcasted dimensions are incompatible.");

    dims.emplace_back(lhsShape[lhsRank - 2]);
    dims.emplace_back(rhsShape[rhsRank - 1]);
  } else {
    // This case covers all remaining combinations of 1 and 2-D matrices.
    int64_t lhsDim = lhsShape[0];
    int64_t rhsDim = rhsShape[0];
    if (lhsShape.size() > 1) {
      lhsDim = lhsShape[1];
      dims.emplace_back(lhsShape[0]);
    }

    // Check legality of matrix multiplication.
    if (lhsDim != -1 && rhsDim != -1 && lhsDim != rhsDim)
      emitError("Attempt to multiply incompatible matrices.");

    if (rhsShape.size() > 1)
      dims.emplace_back(rhsShape[1]);
  }

  getResult().setType(RankedTensorType::get(dims, lhsTy.getElementType()));
}

//===----------------------------------------------------------------------===//

// Gemm

void ONNXGemmOp::inferShapes() {
  // Cannot infer shape if no shape exists.
  if (!getOperand(0).getType().isa<RankedTensorType>() ||
      !getOperand(1).getType().isa<RankedTensorType>() ||
      !getOperand(2).getType().isa<RankedTensorType>())
    return;
  auto lhsTy = getOperand(0).getType().cast<RankedTensorType>();
  auto rhsTy = getOperand(1).getType().cast<RankedTensorType>();
  auto biasTy = getOperand(2).getType().cast<RankedTensorType>();

  int64_t M, N, K_A, K_B;
  M = (transA() == 0) ? lhsTy.getShape()[0] : lhsTy.getShape()[1];
  K_A = (transA() == 0) ? lhsTy.getShape()[1] : lhsTy.getShape()[0];
  N = (transB() == 0) ? rhsTy.getShape()[1] : rhsTy.getShape()[0];
  K_B = (transB() == 0) ? rhsTy.getShape()[0] : rhsTy.getShape()[1];

  if ((K_A != -1) and (K_B != -1) and (K_A != K_B)) {
    emitError("Tensor shapes mismatched.");
  }

  // Check whether bias is unidirectional broadcasting or not.
  auto shape = biasTy.getShape();
  int rank = shape.size();
  if ((rank > 2) ||
      (rank >= 1 && shape[rank - 1] != -1 && N != -1 && N != shape[rank - 1] &&
       shape[rank - 1] != 1) ||
      (rank == 2 && shape[rank - 2] != -1 && M != -1 && M != shape[rank - 2] &&
       shape[rank - 2] != 1)) {
    emitError("Bias shape mismatched.");
  }

  SmallVector<int64_t, 2> dims;
  dims.emplace_back(M);
  dims.emplace_back(N);
  getResult().setType(RankedTensorType::get(dims, lhsTy.getElementType()));
}

// GemmNoBias

void ONNXGemmNoBiasOp::inferShapes() {
  // Cannot infer shape if no shape exists.
  if (!getOperand(0).getType().isa<RankedTensorType>() ||
      !getOperand(1).getType().isa<RankedTensorType>())
    return;
  auto lhsTy = getOperand(0).getType().cast<RankedTensorType>();
  auto rhsTy = getOperand(1).getType().cast<RankedTensorType>();
  SmallVector<int64_t, 2> dims;
  dims.emplace_back(lhsTy.getShape()[0]);
  dims.emplace_back(rhsTy.getShape()[1]);
  getResult().setType(RankedTensorType::get(dims, lhsTy.getElementType()));
}

// TODO:
//   Verify that matrix sizes are valid for multiplication and addition.
//   Take into account the dimensionality of the matrix.

//===----------------------------------------------------------------------===//

// Reshape

void ONNXReshapeOp::inferShapes() {
  // Cannot infer shape if no shape tensor is specified.
  if (!getOperand(1).getType().isa<RankedTensorType>())
    emitError("Shape tensor not ranked.");

  auto inputTensorTy = getOperand(0).getType().cast<RankedTensorType>();
  auto shapeTensorTy = getOperand(1).getType().cast<RankedTensorType>();

  // Only rank 1 shape tensors are supported.
  if (shapeTensorTy.getShape().size() != 1)
    emitError("Shape tensor must have rank one.");

  int64_t outputRank = shapeTensorTy.getShape()[0];

  // Shape tensor must have constant shape.
  if (outputRank < 0)
    emitError("Shape tensor must have constant shape.");

  SmallVector<int64_t, 2> dims;
  for (int i = 0; i < outputRank; ++i)
    dims.emplace_back(-1);

  getResult().setType(
      RankedTensorType::get(dims, inputTensorTy.getElementType()));
}

//===----------------------------------------------------------------------===//

// Transpose

void ONNXTransposeOp::inferShapes() {
  // Cannot infer shape if no shape exists.
  if (!getOperand().getType().isa<RankedTensorType>())
    return;

  // Naive transposition which handles the default case of
  // reversing the shape of the tensor (similar to numpy.transpose).
  auto arrayTy = getOperand().getType().cast<RankedTensorType>();
  SmallVector<int64_t, 2> dims;

  //if (auto permutation = getAttrOfType<ArrayAttr>(
   //       ONNXTransposeOp::getPermAttrName())) {
  auto permutation = ONNXTransposeOp::permAttr();
  if (permutation) {
    // Perform transposition according to perm attribute.
    for (auto perm : permutation.getValue())
      dims.emplace_back(arrayTy.getShape()[perm.cast<IntegerAttr>().getInt()]);
  } else {
    // Default
    for (auto dim : llvm::reverse(arrayTy.getShape()))
      dims.emplace_back(dim);
  }

  getResult().setType(RankedTensorType::get(dims, arrayTy.getElementType()));
}


//===----------------------------------------------------------------------===//

// Conv

// For this operation, we define the attributes once in the original Conv
// operation class. There is no need to redefine the attribute names for the
// other classes based on Conv.
void ONNXConvNoBiasOp::inferShapes() {
  // Generic shape for data input X and weight tensor W:
  // X: (N x C x D1 x D2 ... x Dn)
  // W: (M x C/group x k1 x k2 x ... x kn)

  // Cannot infer shape if no shape exists.
  if (!getOperand(0).getType().isa<RankedTensorType>() ||
      !getOperand(1).getType().isa<RankedTensorType>())
  if (!getOperand(0).getType().isa<RankedTensorType>() ||
      !getOperand(1).getType().isa<RankedTensorType>())
    return;

  auto dataTy = getOperand(0).getType().cast<RankedTensorType>();
  auto weightTy = getOperand(1).getType().cast<RankedTensorType>();
  auto dataShape = dataTy.getShape();
  auto weightShape = weightTy.getShape();

  // Check that shape of weight and data have same length.
  if (dataShape.size() != weightShape.size())
    emitError("Weight size not compatible with data size.");

  // Required attribute auto_pad defaults to NOTSET.
  auto autoPad = auto_pad();
  // Group is a required attribute and should have default value of 1.
  int64_t group = ONNXConvNoBiasOp::group().getSExtValue(); //.getLimitedValue();
  // Check that the X.shape[1] == (W.shape[1] * group) == C condition holds.
  if (dataShape[1] != (weightShape[1] * group))
    emitError("Channel dimension mismatch.");

  // Note: the value of the group attribut only impacts the way the
  // computation is carried out and not the actual output size.

  // First two output dimensions consist of the number of batches and the
  // number of kernels being applied.
  //
  SmallVector<int64_t, 2> dims;
  // Insert batch size.
  dims.emplace_back(dataShape[0]);
  // Insert number of filters being applied (number of output channels).
  dims.emplace_back(weightShape[0]);

  // Spatial dimensions of the output are computed using the formula:
  //
  // dim = (inputDim - kernelDim + startPadding + endPadding) / stride + 1
  //
  SmallVector<int64_t, 2> outSpatialDims;
  // Number of spatial dimensions.
  int32_t nDims = dataShape.size() - 2;

  // Initialize dimenions based on the input spatial dimensions.
  for (int i = 2; i < dataShape.size(); ++i)
    outSpatialDims.emplace_back(dataShape[i]);

  // Use kernel_shape attribute if present otherwise use size from weight
  // argument.
  SmallVector<int64_t, 2> kernelDims;
  if (auto kernelShape = kernel_shapeAttr()) {
    if (kernelShape.getValue().size() != nDims)
      emitError("kernel_shape length incompatible with spatial dimensions.");
    for (int i = 0; i < nDims; ++i)
      kernelDims.emplace_back(
          (kernelShape.getValue()[i]).cast<IntegerAttr>().getInt());
  } else {
    for (int i = 0; i < nDims; ++i)
      kernelDims.emplace_back(weightShape[i + 2]);
  }

  // Check if dilations attribute is present.
  // If it is then compute new kernel size that includes the receptive field.
  // In this calculation we assume that the receptive field pixels must all be
  // within the bounds of the image. In this case the new kernel size is given
  // by:
  //
  // ( K + 1 ) * d - 1
  // where K is a kernel dimension and d is the dilation along that axis.
  //
  // From a dimensionality perspective the kernel size becomes the dilated
  // kernel size.
  if (auto dilations = dilationsAttr()) {
    if (dilations.getValue().size() != nDims)
      emitError("dilations length incompatible with spatial dimensions.");
    for (int i = 0; i < nDims; ++i)
      kernelDims[i] = (kernelDims[i] + 1) *
          (dilations.getValue()[i]).cast<IntegerAttr>().getInt() - 1;
  }

  // Subtract kernel dimensions from input data dimensions.
  for (int i = 0; i < nDims; ++i)
    outSpatialDims[i] -= kernelDims[i];

  // Add padding information.
  if (autoPad == "NOTSET") {
    // Use pads to to determine the padding. If attribute is not
    // present then pads is considered to be all zeros (no padding).
    if (auto pads = padsAttr()) {
      // pads consists of two entries for each spatial axis.
      if (pads.getValue().size() != 2 * nDims)
        emitError("pads size is not twice the spatial size.");

      for (int i = 0; i < nDims; ++i) {
        // Padding for beginning of axis.
        int32_t p = (pads.getValue()[i]).cast<IntegerAttr>().getInt();
        outSpatialDims[i] += p;
        // Padding for end of axis.
        p = (pads.getValue()[i + nDims]).cast<IntegerAttr>().getInt();
        outSpatialDims[i] += p;
      }
    }
  } else if (autoPad == "SAME_UPPER" || autoPad == "SAME_LOWER") {
    // Pad input so that output size matches input size.
    // Each spatial dimension needs to be padded by a total of:
    //
    // K - 1
    //
    // where K is a kernel spatial dimension.
    // Pad as if stride is 1.
    for (int i = 0; i < nDims; ++i)
      outSpatialDims[i] += kernelDims[i] - 1;
  } else if (autoPad == "VALID") {
    // No padding
  } else {
    emitError("Unexpected attribute value for auto_pad.");
  }

  // Strides
  if (auto strides = ONNXConvNoBiasOp::stridesAttr()) {
    if (strides.getValue().size() != nDims)
      emitError("strides length incompatible with spatial dimensions.");
    for (int i = 0; i < nDims; ++i) {
      int64_t stride =
          strides.getValue()[i].cast<IntegerAttr>().getInt();
      outSpatialDims[i] = floor(outSpatialDims[i] / stride);
    }
  }

  for (int i = 0; i < nDims; ++i)
    outSpatialDims[i] += 1;

  dims.append(outSpatialDims.begin(), outSpatialDims.end());
  getResult().setType(RankedTensorType::get(dims, dataTy.getElementType()));
}

//===----------------------------------------------------------------------===//
<<<<<<< HEAD

// MaxPoolSingleOut

void ONNXMaxPoolSingleOutOp::inferShapes() {
  // Cannot infer shape if no shape exists.
  if (!getOperand().getType().isa<RankedTensorType>())
    return;

  // 1) get shape of input
  auto xTy = X().getType().cast<RankedTensorType>();
  auto xShape = xTy.getShape();
  auto xSize = xShape.size();

  // 2) analyse parameters
  // get kernel sizes from kernel_shape attribute 
  auto kernelShape = kernel_shape();
  if (!kernelShape)
    emitError("kernel_shape is a mandatory attribute for which there is no default.");
  auto kernelShapeArray = kernelShape.getValue();
  auto kernelSize = kernelShape.size(); 
  if (kernelSize > xSize)
    emitError("kernel_shape spatial dimension is too large.");
  auto kernelOffset = xSize - kernelSize;

  // ceil mode
  auto ceilMode = ceil_mode().getSExtValue();

  // dilatation
  SmallVector<int64_t, 4> actualDilations;
  auto dilationsOpt = dilations();
  if (dilationsOpt.hasValue()) {
    if (dilationsOpt.getValue().size() != kernelSize)
        emitError("dialation size is not the same as the spatial size.");
    // fill in the actual values
    auto dilationsArray = dilationsOpt.getValue().getValue(); // opt -> attr -> array
    for (int i = 0; i < kernelSize; ++i) {
      // Padding for beginning of axis.
      int64_t d = (dilationsArray[i]).cast<IntegerAttr>().getInt();
      if (d < 1) 
        emitError("dialation value must be nonzero positive.");
      actualDilations.emplace_back(d);
    }
  } else {
    for(int i=0; i < kernelSize; ++i) {
      actualDilations.emplace_back(1);      
    }
  }

  // storage order
  
  // strides
  SmallVector<int64_t, 4> actualStrides;
  auto stridesOpt = strides();
  if (stridesOpt.hasValue()) {
    if (stridesOpt.getValue().size() != kernelSize)
        emitError("strides size is not the same as the spatial size.");
    // fill in the actual values
      auto stridesArray = stridesOpt.getValue().getValue();
    for (int i = 0; i < kernelSize; ++i) {
      // Padding for beginning of axis.
      int64_t s = (stridesArray[i]).cast<IntegerAttr>().getInt();
      if (s < 1) 
        emitError("strides value must be nonzero positive.");
      actualStrides.emplace_back(s);
    }
  } else {
    for(int i=0; i < kernelSize; ++i) {
      actualStrides.emplace_back(1);      
    }
  }

  // now try to find padding, getting auto_pad attribute first
  auto autoPad = auto_pad();
  // and then investigate the various different cases
  SmallVector<int64_t, 4> actualPads;
  auto defaultPads = false;
  if (autoPad == "NOTSET") {
    auto padsOpt = pads();
    if (padsOpt.hasValue()) {
      // pads consists of two entries for each spatial axis.
      if (padsOpt.getValue().size() != 2 * kernelSize)
        emitError("pads size is not twice the spatial size.");
      // fill in the actual values
      auto padsArray = padsOpt.getValue().getValue();
      for (int i = 0; i < 2*kernelSize; ++i) {
        // Padding for beginning of axis.
        int64_t p = (padsArray[i]).cast<IntegerAttr>().getInt();
        if (p < 0) 
          emitError("pads value must be nonnegative.");
        actualPads.emplace_back(p);
      }
    } else {
      // pads are not defined, default to value 0
      defaultPads = true;
    }
  } else if (autoPad == "VALID") {
    defaultPads = true;
  } else if (autoPad == "SAME_UPPER" || autoPad == "SAME_LOWER") {
    // init pad with zero
    for(int i=0; i<2*kernelSize; ++i) {
      actualPads.emplace_back(0);
    }
    for(int i=0; i<kernelSize; ++i) {
      auto inputSpatialShape = xShape[kernelOffset  + i];
      auto kernelSpatialShape = (kernelShapeArray[i]).cast<IntegerAttr>().getInt();
      auto dilations = actualDilations[i];
      auto strideSpatialShape = actualStrides[i];
      int64_t outputSpatialShape = ceil((1.0 * inputSpatialShape) /
        (1.0 * strideSpatialShape));
      auto sumOfPad = (outputSpatialShape - 1) * strideSpatialShape + 
        ((kernelSpatialShape - 1) * dilations + 1) - inputSpatialShape;
      actualPads[i] = actualPads[kernelSize + i] = sumOfPad / 2;
      if (sumOfPad % 2 != 0) {
        if (autoPad == "SAME_UPPER") {
          actualPads[kernelSize + i] += 1;
        } else {
          actualPads[i] += 1;          
        }
      }
    }
  } else {
    emitError("auto_pad of unknown / unsupported value.");
  }
  // handle case where default pad values must be used
  if (defaultPads) {
    for(int i=0; i<2*kernelSize; ++i) {
      actualPads.emplace_back(0);
    }
  }

  // initialize output shape 
  SmallVector<int64_t, 4> yShape;
  yShape.append(xShape.begin(), xShape.end());
  // for all kernel dimensions
  for(int i=0; i<kernelSize; ++i) {
    auto inputSpatialShape = xShape[kernelOffset  + i];
    auto padShape = actualPads[i] + actualPads[kernelSize+i];
    auto kernelSpatialShape = (kernelShapeArray[i]).cast<IntegerAttr>().getInt();
    auto dilations = actualDilations[i];
    auto strideSpatialShape = actualStrides[i];
    ///output_spatial_shape[i] = ceil( (input_spatial_shape[i] + pad_shape[i] - 
    //  ((kernel_spatial_shape[i] - 1) * dilations[i] + 1)) / strides_spatial_shape[i] + 1)
    double nominator = inputSpatialShape + padShape - 
      ((kernelSpatialShape - 1) * dilations + 1);
    double denominator = strideSpatialShape;
    int64_t res;
    if (ceilMode) {
      res = ceil(nominator / denominator) + 1;
    } else {
      res = floor(nominator / denominator) + 1;
    }
    yShape[kernelOffset + i] = res;
  }
  auto arrayTy = getOperand().getType().cast<RankedTensorType>();
  getResult().setType(RankedTensorType::get(yShape, arrayTy.getElementType()));
=======
// Unsqueeze

void ONNXUnsqueezeOp::inferShapes() {
  if (!getOperand().getType().isa<RankedTensorType>())
    return;

  auto operandTy = getOperand().getType().cast<RankedTensorType>();
  int inRank = operandTy.getRank();

  ArrayAttr axisAttrs = axesAttr();
  SmallVector<int, 4> axes;
  int outRank = 0;
  if (axisAttrs) {
    outRank = inRank + axisAttrs.getValue().size();
    for (auto axisAttr : axisAttrs.getValue()) {
      int axis = axisAttr.cast<IntegerAttr>().getInt();
      axis = axis >= 0 ? axis : (outRank + axis);
      // Valid range
      assert(axis >= -outRank && axis <= outRank - 1);
      if (std::find(axes.begin(), axes.end(), axis) == axes.end())
        axes.emplace_back(axis);
      else
        emitError("Duplicated axes.");
    }
  } else {
    emitError("Axes attribute is required.");
  }

  SmallVector<int64_t, 4> dims;
  for (int i = 0, j = 0; i < outRank || j < inRank; ++i) {
    if (std::find(axes.begin(), axes.end(), i) != axes.end()) {
      dims.emplace_back(1);
    } else {
      dims.emplace_back(operandTy.getShape()[j++]);
    }
  }
  getResult().setType(RankedTensorType::get(dims, operandTy.getElementType()));
>>>>>>> 6959cf45
}

//===----------------------------------------------------------------------===//
// TableGen'd op method definitions
//===----------------------------------------------------------------------===//

#define GET_OP_CLASSES
#include "src/onnx.cpp.inc"<|MERGE_RESOLUTION|>--- conflicted
+++ resolved
@@ -751,13 +751,12 @@
 }
 
 //===----------------------------------------------------------------------===//
-<<<<<<< HEAD
 
 // MaxPoolSingleOut
 
 void ONNXMaxPoolSingleOutOp::inferShapes() {
   // Cannot infer shape if no shape exists.
-  if (!getOperand().getType().isa<RankedTensorType>())
+  if (!X().getType().isa<RankedTensorType>())
     return;
 
   // 1) get shape of input
@@ -783,10 +782,10 @@
   SmallVector<int64_t, 4> actualDilations;
   auto dilationsOpt = dilations();
   if (dilationsOpt.hasValue()) {
-    if (dilationsOpt.getValue().size() != kernelSize)
+    auto dilationsArray = dilationsOpt.getValue().getValue(); // opt -> attr -> array
+    if (dilationsArray.size() != kernelSize)
         emitError("dialation size is not the same as the spatial size.");
     // fill in the actual values
-    auto dilationsArray = dilationsOpt.getValue().getValue(); // opt -> attr -> array
     for (int i = 0; i < kernelSize; ++i) {
       // Padding for beginning of axis.
       int64_t d = (dilationsArray[i]).cast<IntegerAttr>().getInt();
@@ -806,10 +805,10 @@
   SmallVector<int64_t, 4> actualStrides;
   auto stridesOpt = strides();
   if (stridesOpt.hasValue()) {
-    if (stridesOpt.getValue().size() != kernelSize)
+    auto stridesArray = stridesOpt.getValue().getValue();
+    if (stridesArray.size() != kernelSize)
         emitError("strides size is not the same as the spatial size.");
     // fill in the actual values
-      auto stridesArray = stridesOpt.getValue().getValue();
     for (int i = 0; i < kernelSize; ++i) {
       // Padding for beginning of axis.
       int64_t s = (stridesArray[i]).cast<IntegerAttr>().getInt();
@@ -831,11 +830,11 @@
   if (autoPad == "NOTSET") {
     auto padsOpt = pads();
     if (padsOpt.hasValue()) {
+      auto padsArray = padsOpt.getValue().getValue();
       // pads consists of two entries for each spatial axis.
-      if (padsOpt.getValue().size() != 2 * kernelSize)
+      if (padsArray.size() != 2 * kernelSize)
         emitError("pads size is not twice the spatial size.");
       // fill in the actual values
-      auto padsArray = padsOpt.getValue().getValue();
       for (int i = 0; i < 2*kernelSize; ++i) {
         // Padding for beginning of axis.
         int64_t p = (padsArray[i]).cast<IntegerAttr>().getInt();
@@ -907,7 +906,10 @@
   }
   auto arrayTy = getOperand().getType().cast<RankedTensorType>();
   getResult().setType(RankedTensorType::get(yShape, arrayTy.getElementType()));
-=======
+}
+
+//===----------------------------------------------------------------------===//
+
 // Unsqueeze
 
 void ONNXUnsqueezeOp::inferShapes() {
@@ -945,7 +947,6 @@
     }
   }
   getResult().setType(RankedTensorType::get(dims, operandTy.getElementType()));
->>>>>>> 6959cf45
 }
 
 //===----------------------------------------------------------------------===//
