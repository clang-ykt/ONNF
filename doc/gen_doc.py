#!/usr/bin/env python
from __future__ import absolute_import
from __future__ import division
from __future__ import print_function
from __future__ import unicode_literals

from collections import defaultdict
import io
import os
import sys

import numpy as np  # type: ignore

from onnx import defs, FunctionProto, helper, OperatorStatus
from onnx.defs import OpSchema, ONNX_DOMAIN, ONNX_ML_DOMAIN
from onnx.backend.test.case import collect_snippets
from onnx.backend.sample.ops import collect_sample_implementations
from typing import Any, Text, Sequence, Dict, List, Type, Set, Tuple


#controls on ONNF code gen
#specify attr default value 
special_attr_defaults = dict([
#        ("AveragePool "+"kernel_shape", ('ints', '{}')),
#        ("MaxPool "+"kernel_shape", ('ints', '{}')),
#        ("Cast "+"to", ('int', '0')),
#        ("Concat "+"axis", ('int', '0')),
#        ("Conv "+"group", ('int', '1')),
#        ("Unsqueeze "+"axes", ('ints', '{}')),
#        ("RNN "+"activation_alpha", ('floats', '{}')),
#        ("RNN "+"activation_beta", ('floats', '{}')),
        ])

#specify the function name in src/builder/frontend_dialect_transformer.cpp
#the reason for Conv and MaPool is to handled optional arguments
special_op_handler = dict([
        ("Conv", "ImportNodeConv"),
        ("MaxPool", "ImportNodeMaxPool"),
<<<<<<< HEAD
        ("BatchNormalization", "ImportNodeBatchNormalization"),
=======
        ("Gemm", "ImportNodeGemm"),
>>>>>>> 02724515
        #("Transpose", "ImportNodeTranspose")
        ])

#add an Op in this list if ShapeInterference is defined for this Op
ShapeInferenceList=['Exp', 'Tanh', 'Sinh', 'Cosh', 'Sigmoid', 'Relu',
                   'Add', 'Mul', 'Div', 'Sub', 'And', 'Or', 'Xor',
                   'Sum', 'Max', 'Min', 'MatMul', 'Gemm', 'LeakyRelu',
                   'Elu', 'Selu', 'HardSigmoid', 'Reshape', 'Reciprocal',
                   'Identity', 'Cos', 'Log', 'Transpose', 'Softmax',
                   'Softplus', 'Softsign', 'Sqrt', 'Unsqueeze', 'Sign']

CanonicalList=['Add', 'Identity', 'ReduceL1', 'ReduceL2', 'ReduceLogSum',
               'ReduceLogSumExp', 'ReduceSumSquare']

manual_code_in_op_def = dict([
      ('DummyExample', '  let extraClassDeclaration = [{ \n'+
                    '    static StringRef getPermAttrName() { return "perm"; }\n'+
                    '    }];\n')
      ])


SNIPPETS = collect_snippets()
SAMPLE_IMPLEMENTATIONS = collect_sample_implementations()
ONNX_ML = not bool(os.getenv('ONNX_ML') == '0')

ONNX_ML = False
print("ONNX_ML", ONNX_ML)


if ONNX_ML:
    ext = '-ml.md'
else:
    ext = '.md'


def display_number(v):  # type: (int) -> Text
    if defs.OpSchema.is_infinite(v):
        return '&#8734;'
    return Text(v)


def should_render_domain(domain):  # type: (Text) -> bool
    if domain == ONNX_ML_DOMAIN and not ONNX_ML:
        return False
    elif ONNX_ML and domain != ONNX_ML_DOMAIN:
        return False
    return True


def format_name_with_domain(domain, schema_name):  # type: (Text, Text) -> Text
    if domain:
        return '{}.{}'.format(domain, schema_name)
    else:
        return schema_name


def display_attr_type(v):  # type: (OpSchema.AttrType) -> Text
    assert isinstance(v, OpSchema.AttrType)
    s = Text(v)
    s = s[s.rfind('.') + 1:].lower()
    if s[-1] == 's':
        s = 'list of ' + s
    return s


def display_domain(domain):  # type: (Text) -> Text
    if domain:
        return "the '{}' operator set".format(domain)
    else:
        return "the default ONNX operator set"


def display_domain_short(domain):  # type: (Text) -> Text
    if domain:
        return domain
    else:
        return 'ai.onnx (default)'


def display_version_link(name, version):  # type: (Text, int) -> Text
    changelog_md = 'Changelog' + ext
    name_with_ver = '{}-{}'.format(name, version)
    return '<a href="{}#{}">{}</a>'.format(changelog_md, name_with_ver, name_with_ver)

def get_unique_output_name(schema, name):
    for input in schema.inputs :
        if input.name == name :
            return 'out_'+name
    return name

def display_schema(schema, versions):  # type: (OpSchema, Sequence[OpSchema]) -> Text
    s = ''

    # doc
    if schema.doc:
        s += '\n'
        s += '\n'.join('  ' + line
                       for line in schema.doc.lstrip().splitlines())
        s += '\n'

    # since version
    s += '\n#### Version\n'
    if schema.support_level == OpSchema.SupportType.EXPERIMENTAL:
        s += '\nNo versioning maintained for experimental ops.'
    else:
        s += '\nThis version of the operator has been ' + ('deprecated' if schema.deprecated else 'available') + ' since version {}'.format(schema.since_version)
        s += ' of {}.\n'.format(display_domain(schema.domain))
        if len(versions) > 1:
            # TODO: link to the Changelog.md
            s += '\nOther versions of this operator: {}\n'.format(
                ', '.join(display_version_link(format_name_with_domain(v.domain, v.name),
                                               v.since_version) for v in versions[:-1]))

    # If this schema is deprecated, don't display any of the following sections
    if schema.deprecated:
        return s

    # attributes
    if schema.attributes:
        s += '\n#### Attributes\n\n'
        s += '<dl>\n'
        for _, attr in sorted(schema.attributes.items()):
            # option holds either required or default value
            opt = ''
            if attr.required:
                opt = 'required'
            elif attr.default_value.name:
                default_value = helper.get_attribute_value(attr.default_value)

                def format_value(value):  # type: (Any) -> Text
                    if isinstance(value, float):
                        formatted = str(np.round(value, 5))
                        # use default formatting, unless too long.
                        if (len(formatted) > 10):
                            formatted = str("({:e})".format(value))
                        return formatted
                    elif isinstance(value, (bytes, bytearray)) and sys.version_info[0] == 3:
                        return str(value.decode('utf-8'))
                    return str(value)

                if isinstance(default_value, list):
                    default_value = [format_value(val) for val in default_value]
                else:
                    default_value = format_value(default_value)
                opt = 'default is {}'.format(default_value)

            s += '<dt><tt>{}</tt> : {}{}</dt>\n'.format(
                attr.name,
                display_attr_type(attr.type),
                ' ({})'.format(opt) if opt else '')
            s += '<dd>{}</dd>\n'.format(attr.description)
        s += '</dl>\n'

    # inputs
    s += '\n#### Inputs'
    if schema.min_input != schema.max_input:
        s += ' ({} - {})'.format(display_number(schema.min_input),
                                 display_number(schema.max_input))
    s += '\n\n'
    if schema.inputs:
        s += '<dl>\n'
        for input in schema.inputs:
            option_str = ""
            if OpSchema.FormalParameterOption.Optional == input.option:
                option_str = " (optional)"
            elif OpSchema.FormalParameterOption.Variadic == input.option:
                if input.isHomogeneous:
                    option_str = " (variadic)"
                else:
                    option_str = " (variadic, heterogeneous)"
            s += '<dt><tt>{}</tt>{} : {}</dt>\n'.format(input.name, option_str, input.typeStr)
            s += '<dd>{}</dd>\n'.format(input.description)
        s += '</dl>\n'

    # outputs
    s += '\n#### Outputs'
    if schema.min_output != schema.max_output:
        s += ' ({} - {})'.format(display_number(schema.min_output),
                                 display_number(schema.max_output))
    s += '\n\n'

    if schema.outputs:
        s += '<dl>\n'
        for output in schema.outputs:
            option_str = ""
            if OpSchema.FormalParameterOption.Optional == output.option:
                option_str = " (optional)"
            elif OpSchema.FormalParameterOption.Variadic == output.option:
                if output.isHomogeneous:
                    option_str = " (variadic)"
                else:
                    option_str = " (variadic, heterogeneous)"
            s += '<dt><tt>{}</tt>{} : {}</dt>\n'.format(get_unique_output_name(schema, output.name), option_str, output.typeStr)
            s += '<dd>{}</dd>\n'.format(output.description)
        s += '</dl>\n'

    # type constraints
    s += '\n#### Type Constraints'
    s += '\n\n'
    if schema.type_constraints:
        s += '<dl>\n'
        for type_constraint in schema.type_constraints:
            allowedTypes = type_constraint.allowed_type_strs
            if (len(allowedTypes) > 0):
                allowedTypeStr = allowedTypes[0]
            for allowedType in allowedTypes[1:]:
                allowedTypeStr += ', ' + allowedType
            s += '<dt><tt>{}</tt> : {}</dt>\n'.format(
                type_constraint.type_param_str, allowedTypeStr)
            s += '<dd>{}</dd>\n'.format(type_constraint.description)
        s += '</dl>\n'

    # Function Body
    if schema.has_function:  # type: ignore
        s += '\n#### Function\n'
        s += '\nThe Function can be represented as a function.\n'

    return s


def support_level_str(level):  # type: (OpSchema.SupportType) -> Text
    return \
        "<sub>experimental</sub> " if level == OpSchema.SupportType.EXPERIMENTAL else ""

def convert_type(tstr) :
    tfrom = np.array(['bool', 'int8', 'int16', 'int32', 'int64',
            'unkown', 'float16', 'float', 'double'])
    tto =np.array(['I1', 'I8', 'I16', 'I32', 'I64',
         'BF16', 'F16', 'F32', 'F64'])
    index = -1
    for i in range(len(tfrom)) :
        if tfrom[i] in tstr :
            index = i
            break
    if index == -1 :
        print("error", tstr)
        return ''
    else :
        return tto[i]

def  collect_types(schema, input) :
    allowedTypeStr=''
    #first step just ignore the type constraints
    return allowedTypeStr
    if input.typeStr :
        tstr = input.typeStr
    else :
        return allwedTypeStr
    if schema.type_constraints:
        for type_constraint in schema.type_constraints:
            if type_constraint.type_param_str != tstr :
                continue
            allowedTypes = type_constraint.allowed_type_strs
            allowedTypeStr=''
            if (len(allowedTypes) > 0):
                t = convert_type(allowedTypes[0])
                if t == '' :
                    return ''
                allowedTypeStr += t
            for allowedType in allowedTypes[1:]:
                t = convert_type(allowedType)
                if t == '' :
                    return ''
                if  not t in allowedTypeStr :
                    allowedTypeStr += ', '+t

            return allowedTypeStr

    return allowedTypeStr

def gen_schema(schema) :
    line_indent = '  '

    #s = 'def ONNX'+schema.name+str(schema.since_version)+'Op:ONNX_Op<"'+schema.name+'", \n'
    s = 'def ONNX'+schema.name+'Op:ONNX_Op<"'+schema.name+'", \n'
    s += line_indent+'  [NoSideEffect'
    if schema.name in ShapeInferenceList :
        s+= ', DeclareOpInterfaceMethods<ShapeInferenceOpInterface>'
    s += ']> {'

    if schema.name in CanonicalList:
        s += '\n'+line_indent+'let hasCanonicalizer = 1;'

    #summary
    s += '\n'+line_indent
    s += 'let summary = "ONNX '+schema.name+' operation";'

    #description
    s += '\n'+line_indent
    s += 'let description = [{'
    if schema.doc:
        """
        s += '\n'.join(line_indent + line
                   for line in schema.doc.lstrip().splitlines())
        """
        for line in schema.doc.lstrip().splitlines():
            line = line.replace('}]', '\}\]')
            s += '\n'+line_indent+'  '+'"'+line+'"'
    else :
        s += '\n'+line_indent*2 +'no doc for this op from onnx'
    s += '\n'+line_indent+'}];'

    #input
    s+= '\n'+line_indent+'let arguments = (ins '
    isfirst = True
    if schema.inputs:
        isfirst = False
        for input in schema.inputs:
            if input != schema.inputs[0] :
                s+= ',\n           '
            etypes=collect_types(schema, input)

            if OpSchema.FormalParameterOption.Optional == input.option:
                #TODO: handle optional
                print("warning: optional input for"+schema.name+' '+input.name)
            elif OpSchema.FormalParameterOption.Variadic == input.option:
                if input.isHomogeneous:
                    s+= 'Variadic<'
                else:
                    #TODO handle  (variadic, heterogeneous)"
                    print("warning: (variadic, heterogeneous) for"+schema.name+' '+input.name)
            if etypes == '':
                s+= 'AnyTypeOf<[AnyMemRef, AnyTensor]>'
            else:
                s+= 'TensorOf<['+etypes+']>'

            if OpSchema.FormalParameterOption.Optional == input.option:
                #TODO: handle optional
                t=''
            elif OpSchema.FormalParameterOption.Variadic == input.option:
                if input.isHomogeneous:
                    s+= '>'
                else:
                    #TODO handle  (variadic, heterogeneous)"
                    t=''
            s+=':$'+input.name
    s += gen_attr_ins(schema, isfirst)
    s+= ');'

    #output
    s+= '\n'+line_indent+'let results = (outs '
    if schema.outputs:
        for output in schema.outputs:
            if output != schema.outputs[0] :
                s+= ',\n           '
            #need to interpret output.typeStr
            etypes=collect_types(schema, output)
            if etypes == '':
                s+= 'AnyTypeOf<[AnyMemRef, AnyTensor]>'
            else:
                s+= 'TensorOf<['+etypes+']>'
            s += ':$'+get_unique_output_name(schema, output.name)
    s+= ');\n'

    #s+= 'let hasCanonicalizer = 1;'
    #add special code
    if schema.name in manual_code_in_op_def :
        s += manual_code_in_op_def[schema.name]

    s += '}\n\n'

    return s

"""
special cases:
* Split: attr split default value: sizeof(output1) namely 1
* Conv: attr dilations default value is {num_dim of first input - 2, 1}
* Conv: attr kernel_shape type is ints
* Transpose: attr perm default value is {} empty int list
"""

def gen_code(schema,fefile) :

    handle_variadic = False

    line_indent = '  '
    fefile.write('    '+'}else if (OpName == "'+schema.name+'") {\n')
    op_type_str='mlir::ONNX'+schema.name+'Op'
    if schema.name in special_op_handler :
        fefile.write('       '+special_op_handler[schema.name]+'(node, '
          +str(len(schema.inputs))
          +', ' +str(len(schema.outputs)))
    elif len(schema.outputs) > 1 :
        fefile.write('       '+'ImportNodeMultipleOuts<'+op_type_str+'>(node, '
          +str(len(schema.inputs))
          +', ' +str(len(schema.outputs)))
    else :
        fefile.write('       '+'ImportNodeOneOut<'+op_type_str+'>(node, '
          +str(len(schema.inputs))
          +', ' +str(len(schema.outputs)))

    variadicIn = 'false'
    variadicOut = 'false'
    for input in schema.inputs:
        if OpSchema.FormalParameterOption.Variadic == input.option:
            if input.isHomogeneous:
                variadicIn = 'true'
                handle_variadic = True
    for output in schema.outputs:
        if OpSchema.FormalParameterOption.Variadic == output.option:
            if output.isHomogeneous:
                variadicOut = 'true'
    if not handle_variadic:
        fefile.write(');\n')
    else:
        fefile.write(', '+variadicIn+', '+variadicOut+');\n')

def gen_attr_ins(schema, isfirst) :
    
    def get_attr_type_basic(attr_type) :
        if attr_type == 'int' :
            mytype = 'I64Attr'
        elif attr_type == 'float' :
            mytype = 'F32Attr'
        elif attr_type == 'ints' :
            mytype = 'I64ArrayAttr'
        elif attr_type == 'floats' :
            mytype = 'F32ArrayAttr'
        elif attr_type == "string" :
            mytype = 'StrAttr'
        elif attr_type == "strings" :
            mytype = 'StrArrayAttr'
        else :
            mytype ='AnyAttr'
        #TODO: tensor and sparse tensor
        return mytype

    def get_attr_type_optional(attr_type) :
        mytype = 'OptionalAttr<'
        mytype += get_attr_type_basic(attr_type)
        mytype += '>'
        return mytype

    def get_attr_type_with_default(attr_type, attr_default) :
        mytype = 'DefaultValuedAttr<'
        mytype += get_attr_type_basic(attr_type)
        mytype += ', "'+attr_default+'">'
        return mytype

    attr_line = ''
    if schema.attributes:
        for _, attr in sorted(schema.attributes.items()):
            #attr_line = line_indent+line_indent+line_indent+line_indent
            if not isfirst:
                attr_line += ',\n           '
            else :
                isfirst = False
            
            if schema.name+' '+attr.name in special_attr_defaults:
                (attr_type_str, attr_default_str) = special_attr_defaults[schema.name+' '+attr.name]
                attr_line += get_attr_type_with_default(attr_type_str, attr_default_str)
                attr_line += ':$'+attr.name
            elif attr.required:
                s = Text(attr.type)
                attr_type_str  = s[s.rfind('.') + 1:].lower()
                attr_line += get_attr_type_basic(attr_type_str)
                attr_line += ':$'+attr.name

            # option holds either required or default value
            elif attr.default_value.name:
                s = Text(attr.type)
                attr_type_str  = s[s.rfind('.') + 1:].lower()

                default_value = helper.get_attribute_value(attr.default_value)
                def format_value(value):  # type: (Any) -> Text
                    if isinstance(value, float):
                        formatted = str(np.round(value, 5))
                        # use default formatting, unless too long.
                        if (len(formatted) > 10):
                            formatted = str("({:e})".format(value))
                        return formatted
                    elif isinstance(value, (bytes, bytearray)) and sys.version_info[0] == 3:
                        return str(value.decode('utf-8'))
                    return str(value)

                if isinstance(default_value, list):
                    default_value = [format_value(val) for val in default_value]
                    attr_option_str = '{}'.format(default_value)
                    attr_option_str = attr_option_str.replace('[', '{', 1)
                    attr_option_str = attr_option_str.replace(']', '}', 1)
                    if attr_type_str == 'strings' :
                        attr_option_str = attr_option_str.replace("'", '\\"')
                    else :
                        attr_option_str = attr_option_str.replace("'", '')
                else:
                    default_value = format_value(default_value)
                    attr_option_str = default_value
                attr_line += get_attr_type_with_default(attr_type_str, attr_option_str)
                attr_line += ':$'+attr.name
            else:
                s = Text(attr.type)
                attr_type_str  = s[s.rfind('.') + 1:].lower()
                attr_line += get_attr_type_optional(attr_type_str)
                attr_line += ':$'+attr.name
    return attr_line

def main(args):  # type: (Type[Args]) -> None
    with io.open(args.changelog, 'w', newline='') as fout:
        fout.write('## Operator Changelog\n')
        fout.write(
            "*This file is automatically generated from the\n"
            "            [def files](/onnx/defs) via [this script](/onnx/defs/gen_doc.py).\n"
            "            Do not modify directly and instead edit operator definitions.*\n")

        # domain -> version -> [schema]
        dv_index = defaultdict(lambda: defaultdict(list))  # type: Dict[Text, Dict[int, List[OpSchema]]]
        for schema in defs.get_all_schemas_with_history():
            dv_index[schema.domain][schema.since_version].append(schema)

        fout.write('\n')

        for domain, versionmap in sorted(dv_index.items()):
            if not should_render_domain(domain):
                continue

            s = '# {}\n'.format(display_domain_short(domain))

            for version, unsorted_schemas in sorted(versionmap.items()):
                s += '## Version {} of {}\n'.format(version, display_domain(domain))
                for schema in sorted(unsorted_schemas, key=lambda s: s.name):
                    name_with_ver = '{}-{}'.format(format_name_with_domain(domain, schema.name),
                                                   schema.since_version)
                    s += ('### <a name="{}"></a>**{}**' + (' (deprecated)' if schema.deprecated else '') + '</a>\n').format(name_with_ver, name_with_ver)
                    s += display_schema(schema, [schema])
                    s += '\n'

            fout.write(s)

    with io.open(args.output, 'w', newline='', encoding="utf-8") as fout:
        fout.write('## Operator Schemas\n')
        fout.write(
            "*This file is automatically generated from the\n"
            "            [def files](/onnx/defs) via [this script](/onnx/defs/gen_doc.py).\n"
            "            Do not modify directly and instead edit operator definitions.*\n")

        # domain -> support level -> name -> [schema]
        index = defaultdict(lambda: defaultdict(lambda: defaultdict(list)))  # type: Dict[Text, Dict[int, Dict[Text, List[OpSchema]]]]
        for schema in defs.get_all_schemas_with_history():
            #print("check point 0", schema.name, schema.domain, schema.support_level)
            #gen_schema(schema)
            index[schema.domain][int(schema.support_level)][schema.name].append(schema)

        fout.write('\n')

        # Preprocess the Operator Schemas
        # [(domain, [(support_level, [(schema name, current schema, all versions schemas)])])]
        operator_schemas = list()  # type: List[Tuple[Text, List[Tuple[int, List[Tuple[Text, OpSchema, List[OpSchema]]]]]]]
        exsting_ops = set()  # type: Set[Text]
        for domain, _supportmap in sorted(index.items()):
            if not should_render_domain(domain):
                continue

            processed_supportmap = list()
            for _support, _namemap in sorted(_supportmap.items()):
                processed_namemap = list()
                for n, unsorted_versions in sorted(_namemap.items()):
                    versions = sorted(unsorted_versions, key=lambda s: s.since_version)
                    schema = versions[-1]
                    #print("check point 2", schema)
                    if schema.name in exsting_ops:
                        continue
                    exsting_ops.add(schema.name)
                    processed_namemap.append((n, schema, versions))
                processed_supportmap.append((_support, processed_namemap))
            operator_schemas.append((domain, processed_supportmap))

        # Table of contents
        for domain, supportmap in operator_schemas:
            s = '* {}\n'.format(display_domain_short(domain))
            fout.write(s)
            function_ops = list()
            for _, namemap in supportmap:
                for n, schema, versions in namemap:
                    if schema.has_function:  # type: ignore
                        function_ops.append((n, schema, versions))
                        continue
                    s = '  * {}<a href="#{}">{}</a>\n'.format(
                        support_level_str(schema.support_level),
                        format_name_with_domain(domain, n),
                        format_name_with_domain(domain, n))
                    fout.write(s)
            if len(function_ops):
                fout.write('\n')
                fout.write('  **Operators with function registered:**\n')
                for n, schema, versions in function_ops:
                    s = '  * {}<a href="#{}">{}</a>\n'.format(
                        support_level_str(schema.support_level),
                        format_name_with_domain(domain, n),
                        format_name_with_domain(domain, n))
                    fout.write(s)

        fout.write('\n')
        tdfile= io.open(args.tdfile, 'w', newline='') 
        tdfile.write('//********************************************************\n'+
                     '//   Warning: Do not modify this file directly\n'+
                     '//   This file is automatically generated via script\n'+
                     '//   Details can be found in doc/readonnxdefs.md\n'+
                     '//********************************************************\n\n'
               )
        fefile=io.open('op_build_table.inc', 'w', newline='')
        firstfunc = True

        fefile.write('//********************************************************\n'+
                     '//   Warning: Do not modify this file directly\n'+
                     '//   This file is automatically generated via script\n'+
                     '//   Details can be found in doc/readonnxdefs.md\n'+
                     '//********************************************************\n\n'
               )
        fefile.write('    '+'if (OpName == "DUMMY") {\n')
        for domain, supportmap in operator_schemas:
            s = '## {}\n'.format(display_domain_short(domain))
            fout.write(s)

            for _, namemap in supportmap:
                for op_type, schema, versions in namemap:
                    # op_type
                    #print("check point 1", schema.name, len(schema.inputs), len(schema.outputs))
                    gen_code(schema, fefile)

                    r = gen_schema(schema)
                    tdfile.write(r)
                    s = ('### {}<a name="{}"></a><a name="{}">**{}**' + (' (deprecated)' if schema.deprecated else '') + '</a>\n').format(
                        support_level_str(schema.support_level),
                        format_name_with_domain(domain, op_type),
                        format_name_with_domain(domain, op_type.lower()),
                        format_name_with_domain(domain, op_type))
                    
                    s += display_schema(schema, versions)

                    s += '\n\n'

                    if op_type in SNIPPETS:
                        s += '#### Examples\n\n'
                        for summary, code in sorted(SNIPPETS[op_type]):
                            s += '<details>\n'
                            s += '<summary>{}</summary>\n\n'.format(summary)
                            s += '```python\n{}\n```\n\n'.format(code)
                            s += '</details>\n'
                            s += '\n\n'
                    if op_type.lower() in SAMPLE_IMPLEMENTATIONS:
                        s += '#### Sample Implementation\n\n'
                        s += '<details>\n'
                        s += '<summary>{}</summary>\n\n'.format(op_type)
                        s += '```python\n{}\n```\n\n'.format(SAMPLE_IMPLEMENTATIONS[op_type.lower()])
                        s += '</details>\n'
                        s += '\n\n'

                    fout.write(s)
        fefile.write('    }')
        fefile.close()


if __name__ == '__main__':
    base_dir = os.path.dirname(os.path.dirname(os.path.dirname(os.path.realpath(__file__))))
    docs_dir = os.path.join(base_dir, 'docs')
    print(docs_dir)

    class Args(object):
        output = os.path.join(docs_dir, 'Operators' + ext)
        changelog = os.path.join(docs_dir, 'Changelog' + ext)
        tdfile = os.path.join(base_dir, 'onnxop.inc')
    print(Args)
    main(Args)<|MERGE_RESOLUTION|>--- conflicted
+++ resolved
@@ -36,11 +36,8 @@
 special_op_handler = dict([
         ("Conv", "ImportNodeConv"),
         ("MaxPool", "ImportNodeMaxPool"),
-<<<<<<< HEAD
         ("BatchNormalization", "ImportNodeBatchNormalization"),
-=======
         ("Gemm", "ImportNodeGemm"),
->>>>>>> 02724515
         #("Transpose", "ImportNodeTranspose")
         ])
 
